# Copyright 2022 GlobalFoundries PDK Authors
#
# Licensed under the Apache License, Version 2.0 (the "License");
# you may not use this file except in compliance with the License.
# You may obtain a copy of the License at
#
#      http://www.apache.org/licenses/LICENSE-2.0
#
# Unless required by applicable law or agreed to in writing, software
# distributed under the License is distributed on an "AS IS" BASIS,
# WITHOUT WARRANTIES OR CONDITIONS OF ANY KIND, either express or implied.
# See the License for the specific language governing permissions and
# limitations under the License.

########################################################################################################################
## MOS capacitor Pcells Generators for Klayout of GF180MCU
########################################################################################################################

import gdsfactory as gf
from gdsfactory.types import Float2, LayerSpec

from .via_generator import via_generator, via_stack
from .layers_def import layer

import numpy as np


@gf.cell
def cap_mos_inst(
    lc: float = 0.1,
    wc: float = 0.1,
    cmp_w: float = 0.1,
    con_w: float = 0.1,
    pl_l: float = 0.1,
    cmp_ext: float = 0.1,
    pl_ext: float = 0.1,
    implant_layer: LayerSpec = layer["nplus"],
    implant_enc: Float2 = (0.1, 0.1),
<<<<<<< HEAD
=======
    lbl: bool = 0,
    g_lbl: str = "",
>>>>>>> f39a3e4c
) -> gf.Component:
    """Returns mos cap simple instance

    Args :
        lc : length of mos_cap
        ws : width of mos_cap
        cmp_w : width of layer["comp"]
        con_w : min width of comp contain contact
        pl_l : length od layer["poly2"]
        cmp_ext : comp extension beyond poly2
        pl_ext : poly2 extension beyond comp
        implant_layer : Layer of implant [nplus,pplus]
        implant_enc : enclosure of implant_layer to comp
    """

    c_inst = gf.Component()

    cmp = c_inst.add_ref(gf.components.rectangle(size=(cmp_w, wc), layer=layer["comp"]))

    cap_mk = c_inst.add_ref(
<<<<<<< HEAD
        gf.components.rectangle(size=(cmp.size[0], cmp.size[1]), layer=layer["mos_cap_mk"])
    )
    cap_mk.xmin = cmp.xmin
    cap_mk.ymin = cmp.ymin

    c_inst.add_array(
        component=via_stack(
            x_range=(cmp.xmin, cmp.xmin + con_w),
            y_range=(cmp.ymin, cmp.ymax),
            base_layer=layer["comp"],
            metal_level=1,
        ),
        rows=1,
        columns=2,
        spacing=(cmp_w - con_w, 0),
    )  # comp contact

    imp_rect = c_inst.add_ref(
        gf.components.rectangle(
            size=(
                cmp.size[0] + (2 * implant_enc[0]),
                cmp.size[1] + (2 * implant_enc[1]),
            ),
            layer=implant_layer,
        )
    )
    imp_rect.xmin = cmp.xmin - implant_enc[0]
    imp_rect.ymin = cmp.ymin - implant_enc[1]

    poly = c_inst.add_ref(gf.components.rectangle(size=(lc, pl_l), layer=layer["poly2"]))

    poly.xmin = cmp.xmin + cmp_ext
    poly.ymin = cmp.ymin - pl_ext

    pl_con = c_inst.add_array(
        component=via_stack(
            x_range=(poly.xmin, poly.xmax),
            y_range=(poly.ymin, poly.ymin + con_w),
            base_layer=layer["poly2"],
            metal_level=1,
        ),
        rows=2,
        columns=1,
        spacing=(0, pl_l - con_w),
    )

    pl_m1 = c_inst.add_ref(
        gf.components.rectangle(size=(pl_con.size[0], pl_con.size[1]), layer=layer["metal1"])
=======
        gf.components.rectangle(
            size=(cmp.size[0], cmp.size[1]), layer=layer["mos_cap_mk"]
        )
    )
    cap_mk.xmin = cmp.xmin
    cap_mk.ymin = cmp.ymin

    c_inst.add_array(
        component=via_stack(
            x_range=(cmp.xmin, cmp.xmin + con_w),
            y_range=(cmp.ymin, cmp.ymax),
            base_layer=layer["comp"],
            metal_level=1,
        ),
        rows=1,
        columns=2,
        spacing=(cmp_w - con_w, 0),
    )  # comp contact

    imp_rect = c_inst.add_ref(
        gf.components.rectangle(
            size=(
                cmp.size[0] + (2 * implant_enc[0]),
                cmp.size[1] + (2 * implant_enc[1]),
            ),
            layer=implant_layer,
        )
    )
    imp_rect.xmin = cmp.xmin - implant_enc[0]
    imp_rect.ymin = cmp.ymin - implant_enc[1]

    poly = c_inst.add_ref(
        gf.components.rectangle(size=(lc, pl_l), layer=layer["poly2"])
    )

    poly.xmin = cmp.xmin + cmp_ext
    poly.ymin = cmp.ymin - pl_ext

    pl_con_el = via_stack(
        x_range=(poly.xmin, poly.xmax),
        y_range=(poly.ymin, poly.ymin + con_w),
        base_layer=layer["poly2"],
        metal_level=1,
    )

    pl_con = c_inst.add_array(
        component=pl_con_el, rows=2, columns=1, spacing=(0, pl_l - con_w),
    )

    # Gate labels_generation

    if lbl == 1:
        c_inst.add_label(
            g_lbl,
            position=(
                pl_con.xmin + (pl_con.size[0] / 2),
                pl_con.ymin + (pl_con_el.size[1] / 2),
            ),
            layer=layer["metal1_label"],
        )

    pl_m1 = c_inst.add_ref(
        gf.components.rectangle(
            size=(pl_con.size[0], pl_con.size[1]), layer=layer["metal1"]
        )
>>>>>>> f39a3e4c
    )
    pl_m1.xmin = pl_con.xmin
    pl_m1.ymin = pl_con.ymin

    return c_inst


def draw_cap_mos(
    layout,
    type: str = "cap_nmos",
    lc: float = 0.1,
    wc: float = 0.1,
    volt: str = "3.3V",
    deepnwell: bool = 0,
    pcmpgr: bool = 0,
<<<<<<< HEAD
=======
    lbl: bool = 0,
    g_lbl: str = "",
    sd_lbl: str = "",
>>>>>>> f39a3e4c
) -> gf.Component:
    """
    Usage:-
     used to draw NMOS capacitor (Outside DNWELL) by specifying parameters
    Arguments:-
     layout : Object of layout
     l      : Float of diff length
     w      : Float of diff width
    """

    c = gf.Component("cap_mos_dev")
<<<<<<< HEAD

    con_size = 0.22
    con_sp = 0.28
    con_comp_enc = 0.07
    con_pl_enc = 0.07
    cmp_ext = 0.15 - con_comp_enc
    pl_ext = 0.17 - con_pl_enc

    np_enc_gate: float = 0.23
    np_enc_cmp: float = 0.16

    dg_enc_cmp = 0.24
    dg_enc_poly = 0.4
    lvpwell_enc_ncmp = 0.43
    dn_enc_lvpwell = 2.5

    grw = 0.36

    m1_w = 1
    pcmpgr_enc_dn = 2.5
    m1_ext = 0.82
    comp_pp_enc: float = 0.16
    dnwell_enc_pcmp = 1.1

    # end_cap: float = 0.22

    cmp_ed_w = con_size + (2 * con_comp_enc)
    cmp_w = (2 * (cmp_ed_w + cmp_ext)) + lc
    end_cap = pl_ext + cmp_ed_w

    pl_l = wc + (2 * end_cap)

    if "cap_nmos" in type:
        implant_layer = layer["nplus"]
    else:
        implant_layer = layer["pplus"]

    c_inst = c.add_ref(
        cap_mos_inst(
            cmp_w=cmp_w,
            lc=lc,
            wc=wc,
            pl_l=pl_l,
            cmp_ext=cmp_ed_w + cmp_ext,
            con_w=cmp_ed_w,
            pl_ext=end_cap,
            implant_layer=implant_layer,
            implant_enc=(np_enc_cmp, np_enc_gate),
        )
    )

    cmp_m1_polys = c_inst.get_polygons(by_spec=layer["metal1"])
    cmp_m1_xmin = np.min(cmp_m1_polys[0][:, 0])
    cmp_m1_xmax = np.max(cmp_m1_polys[0][:, 0])
    cmp_m1_ymax = np.max(cmp_m1_polys[0][:, 1])

    # cmp_m1 = c.add_ref(gf.components.rectangle(size=(m1_w,w+m1_ext),layer=layer["metal1"]))
    cmp_m1_v = c.add_array(
        component=gf.components.rectangle(size=(m1_w, wc + m1_ext), layer=layer["metal1"]),
        rows=1,
        columns=2,
        spacing=(m1_w + cmp_w - 2 * cmp_ed_w, 0),
    )
    cmp_m1_v.xmin = cmp_m1_xmin - (m1_w - (cmp_m1_xmax - cmp_m1_xmin))
    cmp_m1_v.ymax = cmp_m1_ymax

    cmp_m1_h = c.add_ref(
        gf.components.rectangle(size=(cmp_m1_v.size[0], m1_w), layer=layer["metal1"])
    )
    cmp_m1_h.xmin = cmp_m1_v.xmin
    cmp_m1_h.ymax = cmp_m1_v.ymin

=======

    con_size = 0.22
    con_sp = 0.28
    con_comp_enc = 0.07
    con_pl_enc = 0.07
    cmp_ext = 0.15 - con_comp_enc
    pl_ext = 0.17 - con_pl_enc

    np_enc_gate: float = 0.23
    np_enc_cmp: float = 0.16

    dg_enc_cmp = 0.24
    dg_enc_poly = 0.4
    lvpwell_enc_ncmp = 0.43
    dn_enc_lvpwell = 2.5

    grw = 0.36

    m1_w = 1
    pcmpgr_enc_dn = 2.5
    m1_ext = 0.82
    comp_pp_enc: float = 0.16
    dnwell_enc_pcmp = 1.1

    # end_cap: float = 0.22

    cmp_ed_w = con_size + (2 * con_comp_enc)
    cmp_w = (2 * (cmp_ed_w + cmp_ext)) + lc
    end_cap = pl_ext + cmp_ed_w

    pl_l = wc + (2 * end_cap)

    if "cap_nmos" in type:
        implant_layer = layer["nplus"]
    else:
        implant_layer = layer["pplus"]

    c_inst = c.add_ref(
        cap_mos_inst(
            cmp_w=cmp_w,
            lc=lc,
            wc=wc,
            pl_l=pl_l,
            cmp_ext=cmp_ed_w + cmp_ext,
            con_w=cmp_ed_w,
            pl_ext=end_cap,
            implant_layer=implant_layer,
            implant_enc=(np_enc_cmp, np_enc_gate),
            lbl=lbl,
            g_lbl=g_lbl,
        )
    )

    cmp_m1_polys = c_inst.get_polygons(by_spec=layer["metal1"])
    cmp_m1_xmin = np.min(cmp_m1_polys[0][:, 0])
    cmp_m1_xmax = np.max(cmp_m1_polys[0][:, 0])
    cmp_m1_ymax = np.max(cmp_m1_polys[0][:, 1])

    # cmp_m1 = c.add_ref(gf.components.rectangle(size=(m1_w,w+m1_ext),layer=layer["metal1"]))
    cmp_m1_v = c.add_array(
        component=gf.components.rectangle(
            size=(m1_w, wc + m1_ext), layer=layer["metal1"]
        ),
        rows=1,
        columns=2,
        spacing=(m1_w + cmp_w - 2 * cmp_ed_w, 0),
    )
    cmp_m1_v.xmin = cmp_m1_xmin - (m1_w - (cmp_m1_xmax - cmp_m1_xmin))
    cmp_m1_v.ymax = cmp_m1_ymax

    cmp_m1_h = c.add_ref(
        gf.components.rectangle(size=(cmp_m1_v.size[0], m1_w), layer=layer["metal1"])
    )
    cmp_m1_h.xmin = cmp_m1_v.xmin
    cmp_m1_h.ymax = cmp_m1_v.ymin

    # sd labels generation
    if lbl == 1:
        c.add_label(
            sd_lbl,
            position=(
                cmp_m1_h.xmin + (cmp_m1_h.size[0] / 2),
                cmp_m1_h.ymin + (cmp_m1_h.size[1] / 2),
            ),
            layer=layer["metal1_label"],
        )

>>>>>>> f39a3e4c
    # dualgate

    if volt == "5/6V":
        dg = c.add_ref(
            gf.components.rectangle(
                size=(
                    c_inst.size[0] + (2 * dg_enc_cmp),
                    c_inst.size[1] + (2 * dg_enc_poly),
                ),
                layer=layer["dualgate"],
            )
        )
        dg.xmin = c_inst.xmin - dg_enc_cmp
        dg.ymin = c_inst.ymin - dg_enc_poly

    cmp_polys = c_inst.get_polygons(by_spec=layer["comp"])
    cmp_xmin = np.min(cmp_polys[0][:, 0])
    cmp_ymin = np.min(cmp_polys[0][:, 1])
    cmp_xmax = np.max(cmp_polys[0][:, 0])
    cmp_ymax = np.max(cmp_polys[0][:, 1])

    if "_b" in type:
        if "cap_nmos" in type:
            nwell = c.add_ref(
                gf.components.rectangle(
                    size=(
                        cmp_xmax - cmp_xmin + (2 * np_enc_cmp),
                        cmp_ymax - cmp_ymin + (2 * np_enc_gate),
                    ),
                    layer=layer["nwell"],
                )
            )
            nwell.xmin = cmp_xmin - np_enc_cmp
            nwell.ymin = cmp_ymin - np_enc_gate
        else:
            lvpwell = c.add_ref(
                gf.components.rectangle(
                    size=(
                        cmp_xmax - cmp_xmin + (2 * np_enc_cmp),
                        cmp_ymax - cmp_ymin + (2 * np_enc_gate),
                    ),
                    layer=layer["lvpwell"],
                )
            )

            lvpwell.xmin = cmp_xmin - np_enc_cmp
            lvpwell.ymin = cmp_ymin - np_enc_gate

    if deepnwell == 1:

        if type == "cap_nmos":
            lvp_rect = c.add_ref(
                gf.components.rectangle(
                    size=(
                        c_inst.size[0] + (2 * lvpwell_enc_ncmp),
                        c_inst.size[1] + (2 * lvpwell_enc_ncmp),
                    ),
                    layer=layer["lvpwell"],
                )
            )

            lvp_rect.xmin = c_inst.xmin - lvpwell_enc_ncmp
            lvp_rect.ymin = c_inst.ymin - lvpwell_enc_ncmp

            dn_rect = c.add_ref(
                gf.components.rectangle(
                    size=(
                        lvp_rect.size[0] + (2 * dn_enc_lvpwell),
                        lvp_rect.size[1] + (2 * dn_enc_lvpwell),
                    ),
                    layer=layer["nwell"],
                )
            )

            dn_rect.xmin = lvp_rect.xmin - dn_enc_lvpwell
            dn_rect.ymin = lvp_rect.ymin - dn_enc_lvpwell

        else:
            dn_rect = c.add_ref(
                gf.components.rectangle(
                    size=(
                        c_inst.size[0] + (2 * dnwell_enc_pcmp),
                        c_inst.size[1] + (2 * dnwell_enc_pcmp),
                    ),
                    layer=layer["nwell"],
                )
            )

            dn_rect.xmin = c_inst.xmin - dnwell_enc_pcmp
            dn_rect.ymin = c_inst.ymin - dnwell_enc_pcmp

        if pcmpgr == 1:

            c_temp_gr = gf.Component("temp_store guard ring")
            rect_pcmpgr_in = c_temp_gr.add_ref(
                gf.components.rectangle(
                    size=(
                        (dn_rect.xmax - dn_rect.xmin) + 2 * pcmpgr_enc_dn,
                        (dn_rect.ymax - dn_rect.ymin) + 2 * pcmpgr_enc_dn,
                    ),
                    layer=layer["comp"],
                )
            )
            rect_pcmpgr_in.move(
                (dn_rect.xmin - pcmpgr_enc_dn, dn_rect.ymin - pcmpgr_enc_dn)
            )
            rect_pcmpgr_out = c_temp_gr.add_ref(
                gf.components.rectangle(
                    size=(
                        (rect_pcmpgr_in.xmax - rect_pcmpgr_in.xmin) + 2 * grw,
                        (rect_pcmpgr_in.ymax - rect_pcmpgr_in.ymin) + 2 * grw,
                    ),
                    layer=layer["comp"],
                )
            )
            rect_pcmpgr_out.move((rect_pcmpgr_in.xmin - grw, rect_pcmpgr_in.ymin - grw))
            c.add_ref(
                gf.geometry.boolean(
                    A=rect_pcmpgr_out,
                    B=rect_pcmpgr_in,
                    operation="A-B",
                    layer=layer["comp"],
                )
            )  # guardring Bullk

            psdm_in = c_temp_gr.add_ref(
                gf.components.rectangle(
                    size=(
                        (rect_pcmpgr_in.xmax - rect_pcmpgr_in.xmin) - 2 * comp_pp_enc,
                        (rect_pcmpgr_in.ymax - rect_pcmpgr_in.ymin) - 2 * comp_pp_enc,
                    ),
                    layer=layer["pplus"],
                )
            )
            psdm_in.move(
                (rect_pcmpgr_in.xmin + comp_pp_enc, rect_pcmpgr_in.ymin + comp_pp_enc,)
            )
            psdm_out = c_temp_gr.add_ref(
                gf.components.rectangle(
                    size=(
                        (rect_pcmpgr_out.xmax - rect_pcmpgr_out.xmin) + 2 * comp_pp_enc,
                        (rect_pcmpgr_out.ymax - rect_pcmpgr_out.ymin) + 2 * comp_pp_enc,
                    ),
                    layer=layer["pplus"],
                )
            )
            psdm_out.move(
                (
                    rect_pcmpgr_out.xmin - comp_pp_enc,
                    rect_pcmpgr_out.ymin - comp_pp_enc,
                )
            )
            c.add_ref(
                gf.geometry.boolean(
                    A=psdm_out, B=psdm_in, operation="A-B", layer=layer["pplus"]
                )
            )  # psdm

            # generating contacts

            c.add_ref(
                via_generator(
                    x_range=(
                        rect_pcmpgr_in.xmin + con_size,
                        rect_pcmpgr_in.xmax - con_size,
                    ),
                    y_range=(rect_pcmpgr_out.ymin, rect_pcmpgr_in.ymin),
                    via_enclosure=(con_comp_enc, con_comp_enc),
                    via_layer=layer["contact"],
                    via_size=(con_size, con_size),
                    via_spacing=(con_sp, con_sp),
                )
            )  # bottom contact

            c.add_ref(
                via_generator(
                    x_range=(
                        rect_pcmpgr_in.xmin + con_size,
                        rect_pcmpgr_in.xmax - con_size,
                    ),
                    y_range=(rect_pcmpgr_in.ymax, rect_pcmpgr_out.ymax),
                    via_enclosure=(con_comp_enc, con_comp_enc),
                    via_layer=layer["contact"],
                    via_size=(con_size, con_size),
                    via_spacing=(con_sp, con_sp),
                )
            )  # upper contact

            c.add_ref(
                via_generator(
                    x_range=(rect_pcmpgr_out.xmin, rect_pcmpgr_in.xmin),
                    y_range=(
                        rect_pcmpgr_in.ymin + con_size,
                        rect_pcmpgr_in.ymax - con_size,
                    ),
                    via_enclosure=(con_comp_enc, con_comp_enc),
                    via_layer=layer["contact"],
                    via_size=(con_size, con_size),
                    via_spacing=(con_sp, con_sp),
                )
            )  # right contact

            c.add_ref(
                via_generator(
                    x_range=(rect_pcmpgr_in.xmax, rect_pcmpgr_out.xmax),
                    y_range=(
                        rect_pcmpgr_in.ymin + con_size,
                        rect_pcmpgr_in.ymax - con_size,
                    ),
                    via_enclosure=(con_comp_enc, con_comp_enc),
                    via_layer=layer["contact"],
                    via_size=(con_size, con_size),
                    via_spacing=(con_sp, con_sp),
                )
            )  # left contact

            comp_m1_in = c_temp_gr.add_ref(
                gf.components.rectangle(
                    size=(rect_pcmpgr_in.size[0], rect_pcmpgr_in.size[1]),
                    layer=layer["metal1"],
                )
            )

            comp_m1_out = c_temp_gr.add_ref(
                gf.components.rectangle(
                    size=(
                        (comp_m1_in.size[0]) + 2 * grw,
                        (comp_m1_in.size[1]) + 2 * grw,
                    ),
                    layer=layer["metal1"],
                )
            )
            comp_m1_out.move((rect_pcmpgr_in.xmin - grw, rect_pcmpgr_in.ymin - grw))
            c.add_ref(
                gf.geometry.boolean(
                    A=rect_pcmpgr_out,
                    B=rect_pcmpgr_in,
                    operation="A-B",
                    layer=layer["metal1"],
                )
            )  # guardring metal1

    c.write_gds("cap_mos_temp.gds")
    layout.read("cap_mos_temp.gds")
    cell_name = "cap_mos_dev"

    return layout.cell(cell_name)<|MERGE_RESOLUTION|>--- conflicted
+++ resolved
@@ -36,11 +36,8 @@
     pl_ext: float = 0.1,
     implant_layer: LayerSpec = layer["nplus"],
     implant_enc: Float2 = (0.1, 0.1),
-<<<<<<< HEAD
-=======
     lbl: bool = 0,
     g_lbl: str = "",
->>>>>>> f39a3e4c
 ) -> gf.Component:
     """Returns mos cap simple instance
 
@@ -61,8 +58,9 @@
     cmp = c_inst.add_ref(gf.components.rectangle(size=(cmp_w, wc), layer=layer["comp"]))
 
     cap_mk = c_inst.add_ref(
-<<<<<<< HEAD
-        gf.components.rectangle(size=(cmp.size[0], cmp.size[1]), layer=layer["mos_cap_mk"])
+        gf.components.rectangle(
+            size=(cmp.size[0], cmp.size[1]), layer=layer["mos_cap_mk"]
+        )
     )
     cap_mk.xmin = cmp.xmin
     cap_mk.ymin = cmp.ymin
@@ -91,57 +89,6 @@
     imp_rect.xmin = cmp.xmin - implant_enc[0]
     imp_rect.ymin = cmp.ymin - implant_enc[1]
 
-    poly = c_inst.add_ref(gf.components.rectangle(size=(lc, pl_l), layer=layer["poly2"]))
-
-    poly.xmin = cmp.xmin + cmp_ext
-    poly.ymin = cmp.ymin - pl_ext
-
-    pl_con = c_inst.add_array(
-        component=via_stack(
-            x_range=(poly.xmin, poly.xmax),
-            y_range=(poly.ymin, poly.ymin + con_w),
-            base_layer=layer["poly2"],
-            metal_level=1,
-        ),
-        rows=2,
-        columns=1,
-        spacing=(0, pl_l - con_w),
-    )
-
-    pl_m1 = c_inst.add_ref(
-        gf.components.rectangle(size=(pl_con.size[0], pl_con.size[1]), layer=layer["metal1"])
-=======
-        gf.components.rectangle(
-            size=(cmp.size[0], cmp.size[1]), layer=layer["mos_cap_mk"]
-        )
-    )
-    cap_mk.xmin = cmp.xmin
-    cap_mk.ymin = cmp.ymin
-
-    c_inst.add_array(
-        component=via_stack(
-            x_range=(cmp.xmin, cmp.xmin + con_w),
-            y_range=(cmp.ymin, cmp.ymax),
-            base_layer=layer["comp"],
-            metal_level=1,
-        ),
-        rows=1,
-        columns=2,
-        spacing=(cmp_w - con_w, 0),
-    )  # comp contact
-
-    imp_rect = c_inst.add_ref(
-        gf.components.rectangle(
-            size=(
-                cmp.size[0] + (2 * implant_enc[0]),
-                cmp.size[1] + (2 * implant_enc[1]),
-            ),
-            layer=implant_layer,
-        )
-    )
-    imp_rect.xmin = cmp.xmin - implant_enc[0]
-    imp_rect.ymin = cmp.ymin - implant_enc[1]
-
     poly = c_inst.add_ref(
         gf.components.rectangle(size=(lc, pl_l), layer=layer["poly2"])
     )
@@ -176,7 +123,6 @@
         gf.components.rectangle(
             size=(pl_con.size[0], pl_con.size[1]), layer=layer["metal1"]
         )
->>>>>>> f39a3e4c
     )
     pl_m1.xmin = pl_con.xmin
     pl_m1.ymin = pl_con.ymin
@@ -192,12 +138,9 @@
     volt: str = "3.3V",
     deepnwell: bool = 0,
     pcmpgr: bool = 0,
-<<<<<<< HEAD
-=======
     lbl: bool = 0,
     g_lbl: str = "",
     sd_lbl: str = "",
->>>>>>> f39a3e4c
 ) -> gf.Component:
     """
     Usage:-
@@ -209,80 +152,6 @@
     """
 
     c = gf.Component("cap_mos_dev")
-<<<<<<< HEAD
-
-    con_size = 0.22
-    con_sp = 0.28
-    con_comp_enc = 0.07
-    con_pl_enc = 0.07
-    cmp_ext = 0.15 - con_comp_enc
-    pl_ext = 0.17 - con_pl_enc
-
-    np_enc_gate: float = 0.23
-    np_enc_cmp: float = 0.16
-
-    dg_enc_cmp = 0.24
-    dg_enc_poly = 0.4
-    lvpwell_enc_ncmp = 0.43
-    dn_enc_lvpwell = 2.5
-
-    grw = 0.36
-
-    m1_w = 1
-    pcmpgr_enc_dn = 2.5
-    m1_ext = 0.82
-    comp_pp_enc: float = 0.16
-    dnwell_enc_pcmp = 1.1
-
-    # end_cap: float = 0.22
-
-    cmp_ed_w = con_size + (2 * con_comp_enc)
-    cmp_w = (2 * (cmp_ed_w + cmp_ext)) + lc
-    end_cap = pl_ext + cmp_ed_w
-
-    pl_l = wc + (2 * end_cap)
-
-    if "cap_nmos" in type:
-        implant_layer = layer["nplus"]
-    else:
-        implant_layer = layer["pplus"]
-
-    c_inst = c.add_ref(
-        cap_mos_inst(
-            cmp_w=cmp_w,
-            lc=lc,
-            wc=wc,
-            pl_l=pl_l,
-            cmp_ext=cmp_ed_w + cmp_ext,
-            con_w=cmp_ed_w,
-            pl_ext=end_cap,
-            implant_layer=implant_layer,
-            implant_enc=(np_enc_cmp, np_enc_gate),
-        )
-    )
-
-    cmp_m1_polys = c_inst.get_polygons(by_spec=layer["metal1"])
-    cmp_m1_xmin = np.min(cmp_m1_polys[0][:, 0])
-    cmp_m1_xmax = np.max(cmp_m1_polys[0][:, 0])
-    cmp_m1_ymax = np.max(cmp_m1_polys[0][:, 1])
-
-    # cmp_m1 = c.add_ref(gf.components.rectangle(size=(m1_w,w+m1_ext),layer=layer["metal1"]))
-    cmp_m1_v = c.add_array(
-        component=gf.components.rectangle(size=(m1_w, wc + m1_ext), layer=layer["metal1"]),
-        rows=1,
-        columns=2,
-        spacing=(m1_w + cmp_w - 2 * cmp_ed_w, 0),
-    )
-    cmp_m1_v.xmin = cmp_m1_xmin - (m1_w - (cmp_m1_xmax - cmp_m1_xmin))
-    cmp_m1_v.ymax = cmp_m1_ymax
-
-    cmp_m1_h = c.add_ref(
-        gf.components.rectangle(size=(cmp_m1_v.size[0], m1_w), layer=layer["metal1"])
-    )
-    cmp_m1_h.xmin = cmp_m1_v.xmin
-    cmp_m1_h.ymax = cmp_m1_v.ymin
-
-=======
 
     con_size = 0.22
     con_sp = 0.28
@@ -370,7 +239,6 @@
             layer=layer["metal1_label"],
         )
 
->>>>>>> f39a3e4c
     # dualgate
 
     if volt == "5/6V":
