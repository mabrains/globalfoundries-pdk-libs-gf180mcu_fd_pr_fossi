# Copyright 2022 GlobalFoundries PDK Authors
#
# Licensed under the Apache License, Version 2.0 (the "License");
# you may not use this file except in compliance with the License.
# You may obtain a copy of the License at
#
#      http://www.apache.org/licenses/LICENSE-2.0
#
# Unless required by applicable law or agreed to in writing, software
# distributed under the License is distributed on an "AS IS" BASIS,
# WITHOUT WARRANTIES OR CONDITIONS OF ANY KIND, either express or implied.
# See the License for the specific language governing permissions and
# limitations under the License.

########################################################################################################################
# MOS Capacitor Generator for GF180MCU
########################################################################################################################

import pya
from .draw_cap_mos import draw_cap_mos

cap_nmos_w = 1.88
cap_nmos_l = 1

cap_pmos_w = 1.88
cap_pmos_l = 1

cap_nmos_b_w = 1.88
cap_nmos_b_l = 1

cap_pmos_b_w = 1.88
cap_pmos_b_l = 1

poly_spacing = 0.24


class cap_nmos(pya.PCellDeclarationHelper):
    """
    NMOS capacitor (Outside DNWELL) Generator for GF180MCU
    """

    def __init__(self):

        # Initializing super class.
        super(cap_nmos, self).__init__()

        # ===================== PARAMETERS DECLARATIONS =====================
        self.param("deepnwell", self.TypeBoolean, "Deep NWELL", default=0)
        self.param("pcmpgr", self.TypeBoolean, "Guard Ring", default=0)
        self.Type_handle = self.param("volt", self.TypeList, "Voltage area")
        self.Type_handle.add_choice("3.3V", "3.3V")
        self.Type_handle.add_choice("5/6V", "5/6V")

        self.param("lc", self.TypeDouble, "Length", default=cap_nmos_l, unit="um")
        self.param("wc", self.TypeDouble, "Width", default=cap_nmos_w, unit="um")
        self.param("area", self.TypeDouble, "Area", readonly=True, unit="um^2")
        self.param("perim", self.TypeDouble, "Perimeter", readonly=True, unit="um")

        self.param("lbl", self.TypeBoolean, "Labels", default=0)

        self.param("g_lbl", self.TypeString, "Gate terminal label", default="")

        self.param("sd_lbl", self.TypeString, "Source/Drain terminal label", default="")

    def display_text_impl(self):
        # Provide a descriptive text for the cell
        return "cap_nmos(LC=" + ("%.3f" % self.lc) + ",WC=" + ("%.3f" % self.wc) + ")"

    def coerce_parameters_impl(self):
        # We employ coerce_parameters_impl to decide whether the handle or the numeric parameter has changed.
        #  We also update the numerical value or the shape, depending on which on has not changed.
        self.area = self.wc * self.lc
        self.perim = 2 * (self.wc + self.lc)
        # w,l must be larger or equal than min. values.
        if (self.lc) < cap_nmos_l:
            self.lc = cap_nmos_l
        if (self.wc) < cap_nmos_w:
            self.wc = cap_nmos_w

    def can_create_from_shape_impl(self):
        # Implement the "Create PCell from shape" protocol: we can use any shape which
        # has a finite bounding box
        return self.shape.is_box() or self.shape.is_polygon() or self.shape.is_path()

    def parameters_from_shape_impl(self):
        # Implement the "Create PCell from shape" protocol: we set r and l from the shape's
        # bounding box width and layer
        self.r = self.shape.bbox().width() * self.layout.dbu / 2
        self.lc = self.layout.get_info(self.lcayer)

    def transformation_from_shape_impl(self):
        # Implement the "Create PCell from shape" protocol: we use the center of the shape's
        # bounding box to determine the transformation
        return pya.Trans(self.shape.bbox().center())

    def produce_impl(self):
        np_instance = draw_cap_mos(
            self.layout,
            type="cap_nmos",
            lc=self.lc,
            wc=self.wc,
            volt=self.volt,
            deepnwell=self.deepnwell,
            pcmpgr=self.pcmpgr,
<<<<<<< HEAD
=======
            lbl=self.lbl,
            g_lbl=self.g_lbl,
            sd_lbl=self.sd_lbl,
>>>>>>> f39a3e4c
        )
        write_cells = pya.CellInstArray(
            np_instance.cell_index(),
            pya.Trans(pya.Point(0, 0)),
            pya.Vector(0, 0),
            pya.Vector(0, 0),
            1,
            1,
        )

        self.cell.insert(write_cells)
        self.cell.flatten(1)


class cap_pmos(pya.PCellDeclarationHelper):
    """
    3.3V PMOS capacitor (Outside DNWELL) Generator for GF180MCU
    """

    def __init__(self):

        # Initializing super class.
        super(cap_pmos, self).__init__()

        # ===================== PARAMETERS DECLARATIONS =====================
        self.param("deepnwell", self.TypeBoolean, "Deep NWELL", default=0)
        self.param("pcmpgr", self.TypeBoolean, "Guard Ring", default=0)
        self.Type_handle = self.param("volt", self.TypeList, "Voltage area")
        self.Type_handle.add_choice("3.3V", "3.3V")
        self.Type_handle.add_choice("5/6V", "5/6V")

        self.param("lc", self.TypeDouble, "Length", default=cap_pmos_l, unit="um")
        self.param("wc", self.TypeDouble, "Width", default=cap_pmos_w, unit="um")
        self.param("area", self.TypeDouble, "Area", readonly=True, unit="um^2")
        self.param("perim", self.TypeDouble, "Perimeter", readonly=True, unit="um")

        self.param("lbl", self.TypeBoolean, "Labels", default=0)

        self.param("g_lbl", self.TypeString, "Gate terminal label", default="")

        self.param("sd_lbl", self.TypeString, "Source/Drain terminal label", default="")

    def display_text_impl(self):
        # Provide a descriptive text for the cell
        return "cap_pmos(LC=" + ("%.3f" % self.lc) + ",WC=" + ("%.3f" % self.wc) + ")"

    def coerce_parameters_impl(self):
        # We employ coerce_parameters_impl to decide whether the handle or the numeric parameter has changed.
        #  We also update the numerical value or the shape, depending on which on has not changed.
        self.area = self.wc * self.lc
        self.perim = 2 * (self.wc + self.lc)
        # w,l must be larger or equal than min. values.
        if (self.lc) < cap_pmos_l:
            self.lc = cap_pmos_l
        if (self.wc) < cap_pmos_w:
            self.wc = cap_pmos_w

    def can_create_from_shape_impl(self):
        # Implement the "Create PCell from shape" protocol: we can use any shape which
        # has a finite bounding box
        return self.shape.is_box() or self.shape.is_polygon() or self.shape.is_path()

    def parameters_from_shape_impl(self):
        # Implement the "Create PCell from shape" protocol: we set r and l from the shape's
        # bounding box width and layer
        self.r = self.shape.bbox().width() * self.layout.dbu / 2
        self.lc = self.layout.get_info(self.lcayer)

    def transformation_from_shape_impl(self):
        # Implement the "Create PCell from shape" protocol: we use the center of the shape's
        # bounding box to determine the transformation
        return pya.Trans(self.shape.bbox().center())

    def produce_impl(self):
        np_instance = draw_cap_mos(
            self.layout,
            type="cap_pmos",
            lc=self.lc,
            wc=self.wc,
            volt=self.volt,
            deepnwell=self.deepnwell,
            pcmpgr=self.pcmpgr,
<<<<<<< HEAD
=======
            lbl=self.lbl,
            g_lbl=self.g_lbl,
            sd_lbl=self.sd_lbl,
>>>>>>> f39a3e4c
        )
        write_cells = pya.CellInstArray(
            np_instance.cell_index(),
            pya.Trans(pya.Point(0, 0)),
            pya.Vector(0, 0),
            pya.Vector(0, 0),
            1,
            1,
        )

        self.cell.insert(write_cells)
        self.cell.flatten(1)


class cap_nmos_b(pya.PCellDeclarationHelper):
    """
    3.3V NMOS capacitor (inside NWell) Generator for GF180MCU
    """

    def __init__(self):

        # Initializing super class.
        super(cap_nmos_b, self).__init__()

        # ===================== PARAMETERS DECLARATIONS =====================
        self.Type_handle = self.param("volt", self.TypeList, "Voltage area")
        self.Type_handle.add_choice("3.3V", "3.3V")
        self.Type_handle.add_choice("5/6V", "5/6V")

        self.param("lc", self.TypeDouble, "Length", default=cap_nmos_b_l, unit="um")
        self.param("wc", self.TypeDouble, "Width", default=cap_nmos_b_w, unit="um")
        self.param("area", self.TypeDouble, "Area", readonly=True, unit="um^2")
        self.param("perim", self.TypeDouble, "Perimeter", readonly=True, unit="um")

        self.param("lbl", self.TypeBoolean, "Labels", default=0)

        self.param("g_lbl", self.TypeString, "Gate terminal label", default="")

        self.param("sd_lbl", self.TypeString, "Source/Drain terminal label", default="")

    def display_text_impl(self):
        # Provide a descriptive text for the cell
        return "cap_nmos_b(LC=" + ("%.3f" % self.lc) + ",WC=" + ("%.3f" % self.wc) + ")"

    def coerce_parameters_impl(self):
        # We employ coerce_parameters_impl to decide whether the handle or the numeric parameter has changed.
        #  We also update the numerical value or the shape, depending on which on has not changed.
        self.area = self.wc * self.lc
        self.perim = 2 * (self.wc + self.lc)
        # w,l must be larger or equal than min. values.
        if (self.lc) < cap_nmos_b_l:
            self.lc = cap_nmos_b_l
        if (self.wc) < cap_nmos_b_w:
            self.wc = cap_nmos_b_w

    def can_create_from_shape_impl(self):
        # Implement the "Create PCell from shape" protocol: we can use any shape which
        # has a finite bounding box
        return self.shape.is_box() or self.shape.is_polygon() or self.shape.is_path()

    def parameters_from_shape_impl(self):
        # Implement the "Create PCell from shape" protocol: we set r and l from the shape's
        # bounding box width and layer
        self.r = self.shape.bbox().width() * self.layout.dbu / 2
        self.lc = self.layout.get_info(self.lcayer)

    def transformation_from_shape_impl(self):
        # Implement the "Create PCell from shape" protocol: we use the center of the shape's
        # bounding box to determine the transformation
        return pya.Trans(self.shape.bbox().center())

    def produce_impl(self):
        np_instance = draw_cap_mos(
            self.layout,
            type="cap_nmos_b",
            lc=self.lc,
            wc=self.wc,
            volt=self.volt,
            deepnwell=0,  # self.deepnwell,
            pcmpgr=0,  # self.pcmpgr,
<<<<<<< HEAD
=======
            lbl=self.lbl,
            g_lbl=self.g_lbl,
            sd_lbl=self.sd_lbl,
>>>>>>> f39a3e4c
        )
        write_cells = pya.CellInstArray(
            np_instance.cell_index(),
            pya.Trans(pya.Point(0, 0)),
            pya.Vector(0, 0),
            pya.Vector(0, 0),
            1,
            1,
        )

        self.cell.insert(write_cells)
        self.cell.flatten(1)


class cap_pmos_b(pya.PCellDeclarationHelper):
    """
    3.3V PMOS capacitor (inside Psub) Generator for GF180MCU
    """

    def __init__(self):

        # Initializing super class.
        super(cap_pmos_b, self).__init__()

        # ===================== PARAMETERS DECLARATIONS =====================
        self.Type_handle = self.param("volt", self.TypeList, "Voltage area")
        self.Type_handle.add_choice("3.3V", "3.3V")
        self.Type_handle.add_choice("5/6V", "5/6V")

        self.param("lc", self.TypeDouble, "Length", default=cap_pmos_b_l, unit="um")
        self.param("wc", self.TypeDouble, "Width", default=cap_pmos_b_w, unit="um")
        self.param("area", self.TypeDouble, "Area", readonly=True, unit="um^2")
        self.param("perim", self.TypeDouble, "Perimeter", readonly=True, unit="um")

        self.param("lbl", self.TypeBoolean, "Labels", default=0)

        self.param("g_lbl", self.TypeString, "Gate terminal label", default="")

        self.param("sd_lbl", self.TypeString, "Source/Drain terminal label", default="")

    def display_text_impl(self):
        # Provide a descriptive text for the cell
        return "cap_pmos_b(LC=" + ("%.3f" % self.lc) + ",WC=" + ("%.3f" % self.wc) + ")"

    def coerce_parameters_impl(self):
        # We employ coerce_parameters_impl to decide whether the handle or the numeric parameter has changed.
        #  We also update the numerical value or the shape, depending on which on has not changed.
        self.area = self.wc * self.lc
        self.perim = 2 * (self.wc + self.lc)
        # w,l must be larger or equal than min. values.
        if (self.lc) < cap_pmos_b_l:
            self.lc = cap_pmos_b_l
        if (self.wc) < cap_pmos_b_w:
            self.wc = cap_pmos_b_w

    def can_create_from_shape_impl(self):
        # Implement the "Create PCell from shape" protocol: we can use any shape which
        # has a finite bounding box
        return self.shape.is_box() or self.shape.is_polygon() or self.shape.is_path()

    def parameters_from_shape_impl(self):
        # Implement the "Create PCell from shape" protocol: we set r and l from the shape's
        # bounding box width and layer
        self.r = self.shape.bbox().width() * self.layout.dbu / 2
        self.lc = self.layout.get_info(self.lcayer)

    def transformation_from_shape_impl(self):
        # Implement the "Create PCell from shape" protocol: we use the center of the shape's
        # bounding box to determine the transformation
        return pya.Trans(self.shape.bbox().center())

    def produce_impl(self):
        np_instance = draw_cap_mos(
            self.layout,
            type="cap_pmos_b",
            lc=self.lc,
            wc=self.wc,
            volt=self.volt,
            deepnwell=0,  # self.deepnwell,
            pcmpgr=0,  # self.pcmpgr,
<<<<<<< HEAD
=======
            lbl=self.lbl,
            g_lbl=self.g_lbl,
            sd_lbl=self.sd_lbl,
>>>>>>> f39a3e4c
        )
        write_cells = pya.CellInstArray(
            np_instance.cell_index(),
            pya.Trans(pya.Point(0, 0)),
            pya.Vector(0, 0),
            pya.Vector(0, 0),
            1,
            1,
        )

        self.cell.insert(write_cells)
        self.cell.flatten(1)<|MERGE_RESOLUTION|>--- conflicted
+++ resolved
@@ -102,12 +102,9 @@
             volt=self.volt,
             deepnwell=self.deepnwell,
             pcmpgr=self.pcmpgr,
-<<<<<<< HEAD
-=======
             lbl=self.lbl,
             g_lbl=self.g_lbl,
             sd_lbl=self.sd_lbl,
->>>>>>> f39a3e4c
         )
         write_cells = pya.CellInstArray(
             np_instance.cell_index(),
@@ -190,12 +187,9 @@
             volt=self.volt,
             deepnwell=self.deepnwell,
             pcmpgr=self.pcmpgr,
-<<<<<<< HEAD
-=======
             lbl=self.lbl,
             g_lbl=self.g_lbl,
             sd_lbl=self.sd_lbl,
->>>>>>> f39a3e4c
         )
         write_cells = pya.CellInstArray(
             np_instance.cell_index(),
@@ -276,12 +270,9 @@
             volt=self.volt,
             deepnwell=0,  # self.deepnwell,
             pcmpgr=0,  # self.pcmpgr,
-<<<<<<< HEAD
-=======
             lbl=self.lbl,
             g_lbl=self.g_lbl,
             sd_lbl=self.sd_lbl,
->>>>>>> f39a3e4c
         )
         write_cells = pya.CellInstArray(
             np_instance.cell_index(),
@@ -362,12 +353,9 @@
             volt=self.volt,
             deepnwell=0,  # self.deepnwell,
             pcmpgr=0,  # self.pcmpgr,
-<<<<<<< HEAD
-=======
             lbl=self.lbl,
             g_lbl=self.g_lbl,
             sd_lbl=self.sd_lbl,
->>>>>>> f39a3e4c
         )
         write_cells = pya.CellInstArray(
             np_instance.cell_index(),
