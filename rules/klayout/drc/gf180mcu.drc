# Copyright 2022 GlobalFoundries PDK Authors
#
# Licensed under the Apache License, Version 2.0 (the "License");
# you may not use this file except in compliance with the License.
# You may obtain a copy of the License at
#
#     https://www.apache.org/licenses/LICENSE-2.0
#
# Unless required by applicable law or agreed to in writing, software
# distributed under the License is distributed on an "AS IS" BASIS,
# WITHOUT WARRANTIES OR CONDITIONS OF ANY KIND, either express or implied.
# See the License for the specific language governing permissions and
# limitations under the License.

#===========================================================================================================================
#------------------------------------------- GF 0.18um MCU DRC RULE DECK --------------------------------------------------
#===========================================================================================================================
require 'time'
require "logger"

exec_start_time = Time.now

logger = Logger.new(STDOUT)

logger.formatter = proc do |severity, datetime, progname, msg|
  "#{datetime}: Memory Usage (" + `pmap #{Process.pid} | tail -1`[10,40].strip + ") : #{msg}
"
end

#================================================
#----------------- FILE SETUP -------------------
#================================================

# optional for a batch launch :   klayout -b -r gf_018mcu.drc -rd input=design.gds -rd report=gp180_drc.lyrdb

logger.info("Starting running GF180MCU Klayout DRC runset on %s" % [$input])

if $input
    if $topcell
        source($input, $topcell)
    else
        source($input)
    end
end

logger.info("Loading database to memory is complete.")

if $report
    logger.info("GF180MCU Klayout DRC runset output at: %s" % [$report])
    report("DRC Run Report at", $report)
else
    logger.info("GF180MCU Klayout DRC runset output at default location." % [File.join(File.dirname(RBA::CellView::active.filename), "gf180_drc.lyrdb")])
    report("DRC Run Report at", File.join(File.dirname(RBA::CellView::active.filename), "gf180_drc.lyrdb"))
end

if $thr
    threads($thr)
    logger.info("Number of threads to use %s" % [$thr])
<<<<<<< HEAD
else
    threads(%x("nproc"))
    logger.info("Number of threads to use #{%x("nproc")}")
end

#=== PRINT DETAILS ===
if $verbose == "true"
  logger.info("Verbose mode: #{$verbose}")
  verbose(true)
else
=======
else
    threads(%x("nproc"))
    logger.info("Number of threads to use #{%x("nproc")}")
end

#=== PRINT DETAILS ===
if $verbose == "true"
  logger.info("Verbose mode: #{$verbose}")
  verbose(true)
else
>>>>>>> 9aa03a30
  verbose(false)
  logger.info("Verbose mode: false")
end

# === TILING MODE ===
if $run_mode == "tiling"
  # use a tile size of 1mm - not used in deep mode-
  # tiles(500.um)
  # use a tile border of 10 micron:
  # tile_borders(10.um)
  tiles(1000)
  logger.info("Tiling  mode is enabled.")

elsif $run_mode == "deep"
  #=== HIER MODE ===
  deep
  logger.info("deep  mode is enabled.")

elsif $run_mode == "flat"
  #=== FLAT MODE ===
  flat
  logger.info("flat  mode is enabled.")

else
  #=== FLAT MODE ===
  flat
  logger.info("flat  mode is enabled.")

end # run_mode


#================================================
#------------- LAYERS DEFINITIONS ---------------
#================================================

logger.info("Read in polygons from layers.")


comp           = polygons(22 , 0 )
dnwell         = polygons(12 , 0 )
nwell          = polygons(21 , 0 )
lvpwell        = polygons(204, 0 )
dualgate       = polygons(55 , 0 )
poly2          = polygons(30 , 0 )
nplus          = polygons(32 , 0 )
pplus          = polygons(31 , 0 )
sab            = polygons(49 , 0 )
esd            = polygons(24 , 0 )
contact        = polygons(33 , 0 )
metal1         = polygons(34 , 0 )
via1           = polygons(35 , 0 )
metal2         = polygons(36 , 0 )
via2           = polygons(38 , 0 )
metal3         = polygons(42 , 0 )
via3           = polygons(40 , 0 )
metal4         = polygons(46 , 0 )
via4           = polygons(41 , 0 )
metal5         = polygons(81 , 0 )
via5           = polygons(82 , 0 )
metaltop       = polygons(53 , 0 )
pad            = polygons(37 , 0 )
resistor       = polygons(62 , 0 )
fhres          = polygons(227, 0 )
fusetop        = polygons(75 , 0 )
fusewindow_d   = polygons(96 , 1 )
polyfuse       = polygons(220, 0 )
mvsd           = polygons(210, 0 )
mvpsd          = polygons(11 , 39)
nat            = polygons(5  , 0 )
comp_dummy     = polygons(22 , 4 )
poly2_dummy    = polygons(30 , 4 )
metal1_dummy   = polygons(34 , 4 )
metal2_dummy   = polygons(36 , 4 )
metal3_dummy   = polygons(42 , 4 )
metal4_dummy   = polygons(46 , 4 )
metal5_dummy   = polygons(81 , 4 )
metaltop_dummy = polygons(53 , 4 )
comp_label     = polygons(22 , 10)
poly2_label    = polygons(30 , 10)
metal1_label   = polygons(34 , 10)
metal2_label   = polygons(36 , 10)
metal3_label   = polygons(42 , 10)
metal4_label   = polygons(46 , 10)
metal5_label   = polygons(81 , 10)
metaltop_label = polygons(53 , 10)
metal1_slot    = polygons(34 , 3 )
metal2_slot    = polygons(36 , 3 )
metal3_slot    = polygons(42 , 3 )
metal4_slot    = polygons(46 , 3 )
metal5_slot    = polygons(81 , 3 )
metaltop_slot  = polygons(53 , 3 )
ubmpperi       = polygons(183, 0 )
ubmparray      = polygons(184, 0 )
ubmeplate      = polygons(185, 0 )
schottky_diode = polygons(241, 0 )
zener          = polygons(178, 0 )
res_mk         = polygons(110, 5 )
opc_drc        = polygons(124, 5 )
ndmy           = polygons(111, 5 )
pmndmy         = polygons(152, 5 )
v5_xtor        = polygons(112, 1 )
cap_mk         = polygons(117, 5 )
mos_cap_mk     = polygons(166, 5 )
ind_mk         = polygons(151, 5 )
diode_mk       = polygons(115, 5 )
drc_bjt        = polygons(127, 5 )
lvs_bjt        = polygons(118, 5 )
mim_l_mk       = polygons(117, 10)
latchup_mk     = polygons(137, 5 )
guard_ring_mk  = polygons(167, 5 )
otp_mk         = polygons(173, 5 )
mtpmark        = polygons(122, 5 )
neo_ee_mk      = polygons(88 , 17)
sramcore       = polygons(108, 5 )
lvs_rf         = polygons(100, 5 )
lvs_drain      = polygons(100, 7 )
ind_mk         = polygons(151, 5 )
hvpolyrs       = polygons(123, 5 )
lvs_io         = polygons(119, 5 )
probe_mk       = polygons(13 , 17)
esd_mk         = polygons(24 , 5 )
lvs_source     = polygons(100, 8 )
well_diode_mk  = polygons(153, 51)
ldmos_xtor     = polygons(226, 0 )
plfuse         = polygons(125, 5 )
efuse_mk       = polygons(80 , 5 )
mcell_feol_mk  = polygons(11 , 17)
ymtp_mk        = polygons(86 , 17)
dev_wf_mk      = polygons(128, 17)
metal1_blk     = polygons(34 , 5 )
metal2_blk     = polygons(36 , 5 )
metal3_blk     = polygons(42 , 5 )
metal4_blk     = polygons(46 , 5 )
metal5_blk     = polygons(81 , 5 )
metalt_blk     = polygons(53 , 5 )
pr_bndry       = polygons(0  , 0 )
mdiode         = polygons(116, 5 )
metal1_res     = polygons(110, 11)
metal2_res     = polygons(110, 12)
metal3_res     = polygons(110, 13)
metal4_res     = polygons(110, 14)
metal5_res     = polygons(110, 15)
metal6_res     = polygons(110, 16)
border         = polygons(63 , 0 )

# ================= COUNT POLYGONS =================
poly_count = 0
comp_count                     = comp.count()
poly_count                     = poly_count + comp_count
dnwell_count                   = dnwell.count()
poly_count                     = poly_count + dnwell_count
nwell_count                    = nwell.count()
poly_count                     = poly_count + nwell_count
lvpwell_count                  = lvpwell.count()
poly_count                     = poly_count + lvpwell_count
dualgate_count                 = dualgate.count()
poly_count                     = poly_count + dualgate_count
poly2_count                    = poly2.count()
poly_count                     = poly_count + poly2_count
nplus_count                    = nplus.count()
poly_count                     = poly_count + nplus_count
pplus_count                    = pplus.count()
poly_count                     = poly_count + pplus_count
sab_count                      = sab .count()
poly_count                     = poly_count + sab_count
esd_count                      = esd .count()
poly_count                     = poly_count + esd_count
contact_count                  = contact.count()
poly_count                     = poly_count + contact_count
metal1_count                   = metal1.count()
poly_count                     = poly_count + metal1_count
via1_count                     = via1.count()
poly_count                     = poly_count + via1_count
metal2_count                   = metal2.count()
poly_count                     = poly_count + metal2_count
via2_count                     = via2.count()
poly_count                     = poly_count + via2_count
metal3_count                   = metal3.count()
poly_count                     = poly_count + metal3_count
via3_count                     = via3.count()
poly_count                     = poly_count + via3_count
metal4_count                   = metal4.count()
poly_count                     = poly_count + metal4_count
via4_count                     = via4.count()
poly_count                     = poly_count + via4_count
metal5_count                   = metal5.count()
poly_count                     = poly_count + metal5_count
via5_count                     = via5.count()
poly_count                     = poly_count + via5_count
metaltop_count                 = metaltop.count()
poly_count                     = poly_count + metaltop_count
pad_count                      = pad .count()
poly_count                     = poly_count + pad_count
resistor_count                 = resistor.count()
poly_count                     = poly_count + resistor_count
fhres_count                    = fhres.count()
poly_count                     = poly_count + fhres_count
fusetop_count                  = fusetop.count()
poly_count                     = poly_count + fusetop_count
fusewindow_d_count             = fusewindow_d.count()
poly_count                     = poly_count + fusewindow_d_count
polyfuse_count                 = polyfuse.count()
poly_count                     = poly_count + polyfuse_count
mvsd_count                     = mvsd.count()
poly_count                     = poly_count + mvsd_count
mvpsd_count                    = mvpsd.count()
poly_count                     = poly_count + mvpsd_count
nat_count                      = nat .count()
poly_count                     = poly_count + nat_count
comp_dummy_count               = comp_dummy.count()
poly_count                     = poly_count + comp_dummy_count
poly2_dummy_count              = poly2_dummy.count()
poly_count                     = poly_count + poly2_dummy_count
metal1_dummy_count             = metal1_dummy.count()
poly_count                     = poly_count + metal1_dummy_count
metal2_dummy_count             = metal2_dummy.count()
poly_count                     = poly_count + metal2_dummy_count
metal3_dummy_count             = metal3_dummy.count()
poly_count                     = poly_count + metal3_dummy_count
metal4_dummy_count             = metal4_dummy.count()
poly_count                     = poly_count + metal4_dummy_count
metal5_dummy_count             = metal5_dummy.count()
poly_count                     = poly_count + metal5_dummy_count
metaltop_dummy_count           = metaltop_dummy.count()
poly_count                     = poly_count + metaltop_dummy_count
comp_label_count               = comp_label.count()
poly_count                     = poly_count + comp_label_count
poly2_label_count              = poly2_label.count()
poly_count                     = poly_count + poly2_label_count
metal1_label_count             = metal1_label.count()
poly_count                     = poly_count + metal1_label_count
metal2_label_count             = metal2_label.count()
poly_count                     = poly_count + metal2_label_count
metal3_label_count             = metal3_label.count()
poly_count                     = poly_count + metal3_label_count
metal4_label_count             = metal4_label.count()
poly_count                     = poly_count + metal4_label_count
metal5_label_count             = metal5_label.count()
poly_count                     = poly_count + metal5_label_count
metaltop_label_count           = metaltop_label.count()
poly_count                     = poly_count + metaltop_label_count
metal1_slot_count              = metal1_slot.count()
poly_count                     = poly_count + metal1_slot_count
metal2_slot_count              = metal2_slot.count()
poly_count                     = poly_count + metal2_slot_count
metal3_slot_count              = metal3_slot.count()
poly_count                     = poly_count + metal3_slot_count
metal4_slot_count              = metal4_slot.count()
poly_count                     = poly_count + metal4_slot_count
metal5_slot_count              = metal5_slot.count()
poly_count                     = poly_count + metal5_slot_count
metaltop_slot_count            = metaltop_slot.count()
poly_count                     = poly_count + metaltop_slot_count
ubmpperi_count                 = ubmpperi.count()
poly_count                     = poly_count + ubmpperi_count
ubmparray_count                = ubmparray.count()
poly_count                     = poly_count + ubmparray_count
ubmeplate_count                = ubmeplate.count()
poly_count                     = poly_count + ubmeplate_count
schottky_diode_count           = schottky_diode.count()
poly_count                     = poly_count + schottky_diode_count
zener_count                    = zener.count()
poly_count                     = poly_count + zener_count
res_mk_count                   = res_mk.count()
poly_count                     = poly_count + res_mk_count
opc_drc_count                  = opc_drc.count()
poly_count                     = poly_count + opc_drc_count
ndmy_count                     = ndmy.count()
poly_count                     = poly_count + ndmy_count
pmndmy_count                   = pmndmy.count()
poly_count                     = poly_count + pmndmy_count
v5_xtor_count                  = v5_xtor.count()
poly_count                     = poly_count + v5_xtor_count
cap_mk_count                   = cap_mk.count()
poly_count                     = poly_count + cap_mk_count
mos_cap_mk_count               = mos_cap_mk.count()
poly_count                     = poly_count + mos_cap_mk_count
ind_mk_count                   = ind_mk.count()
poly_count                     = poly_count + ind_mk_count
diode_mk_count                 = diode_mk.count()
poly_count                     = poly_count + diode_mk_count
drc_bjt_count                  = drc_bjt.count()
poly_count                     = poly_count + drc_bjt_count
lvs_bjt_count                  = lvs_bjt.count()
poly_count                     = poly_count + lvs_bjt_count
mim_l_mk_count                 = mim_l_mk.count()
poly_count                     = poly_count + mim_l_mk_count
latchup_mk_count               = latchup_mk.count()
poly_count                     = poly_count + latchup_mk_count
guard_ring_mk_count            = guard_ring_mk.count()
poly_count                     = poly_count + guard_ring_mk_count
otp_mk_count                   = otp_mk.count()
poly_count                     = poly_count + otp_mk_count
mtpmark_count                  = mtpmark.count()
poly_count                     = poly_count + mtpmark_count
neo_ee_mk_count                = neo_ee_mk.count()
poly_count                     = poly_count + neo_ee_mk_count
sramcore_count                 = sramcore.count()
poly_count                     = poly_count + sramcore_count
lvs_rf_count                   = lvs_rf.count()
poly_count                     = poly_count + lvs_rf_count
lvs_drain_count                = lvs_drain.count()
poly_count                     = poly_count + lvs_drain_count
ind_mk_count                   = ind_mk.count()
poly_count                     = poly_count + ind_mk_count
hvpolyrs_count                 = hvpolyrs.count()
poly_count                     = poly_count + hvpolyrs_count
lvs_io_count                   = lvs_io.count()
poly_count                     = poly_count + lvs_io_count
probe_mk_count                 = probe_mk.count()
poly_count                     = poly_count + probe_mk_count
esd_mk_count                   = esd_mk.count()
poly_count                     = poly_count + esd_mk_count
lvs_source_count               = lvs_source.count()
poly_count                     = poly_count + lvs_source_count
well_diode_mk_count            = well_diode_mk.count()
poly_count                     = poly_count + well_diode_mk_count
ldmos_xtor_count               = ldmos_xtor.count()
poly_count                     = poly_count + ldmos_xtor_count
plfuse_count                   = plfuse.count()
poly_count                     = poly_count + plfuse_count
efuse_mk_count                 = efuse_mk.count()
poly_count                     = poly_count + efuse_mk_count
mcell_feol_mk_count            = mcell_feol_mk.count()
poly_count                     = poly_count + mcell_feol_mk_count
ymtp_mk_count                  = ymtp_mk.count()
poly_count                     = poly_count + ymtp_mk_count
dev_wf_mk_count                = dev_wf_mk.count()
poly_count                     = poly_count + dev_wf_mk_count
metal1_blk_count               = metal1_blk.count()
poly_count                     = poly_count + metal1_blk_count
metal2_blk_count               = metal2_blk.count()
poly_count                     = poly_count + metal2_blk_count
metal3_blk_count               = metal3_blk.count()
poly_count                     = poly_count + metal3_blk_count
metal4_blk_count               = metal4_blk.count()
poly_count                     = poly_count + metal4_blk_count
metal5_blk_count               = metal5_blk.count()
poly_count                     = poly_count + metal5_blk_count
metalt_blk_count               = metalt_blk.count()
poly_count                     = poly_count + metalt_blk_count
pr_bndry_count                 = pr_bndry.count()
poly_count                     = poly_count + pr_bndry_count
mdiode_count                   = mdiode.count()
poly_count                     = poly_count + mdiode_count
metal1_res_count               = metal1_res.count()
poly_count                     = poly_count + metal1_res_count
metal2_res_count               = metal2_res.count()
poly_count                     = poly_count + metal2_res_count
metal3_res_count               = metal3_res.count()
poly_count                     = poly_count + metal3_res_count
metal4_res_count               = metal4_res.count()
poly_count                     = poly_count + metal4_res_count
metal5_res_count               = metal5_res.count()
poly_count                     = poly_count + metal5_res_count
metal6_res_count               = metal6_res.count()
poly_count                     = poly_count + metal6_res_count
border_count                   = border.count()
poly_count                     = poly_count + border_count

logger.info("Starting deriving base layers.")
#================================================
#------------- LAYERS DERIVATIONS ---------------
#================================================

ncomp      =  comp      & nplus
pcomp      =  comp      & pplus
tgate      =  poly2     & comp
ngate      =  nplus     & tgate
pgate      =  pplus     & tgate
natcompsd	 = (nat       & comp.interacting(poly2)) - tgate

#================================================
#------------------ SWITCHES --------------------
#================================================
logger.info("Evaluate switches.")

# FEOL
if $feol == "false"
  FEOL = $feol
  logger.info("FEOL is disabled.")
else
  FEOL = "true"
  logger.info("FEOL is enabled.")
end # FEOL

# BEOL
if $beol == "false"
  BEOL = $beol
  logger.info("BEOL is disabled.")
else
  BEOL = "true"
  logger.info("BEOL is enabled.")
end # BEOL

# connectivity rules
if $conn_drc == "true"
  CONNECTIVITY_RULES = $conn_drc
  logger.info("connectivity rules are enabled.")
else
  CONNECTIVITY_RULES = false
  logger.info("connectivity rules are disabled.")
end # connectivity rules

# METAL_TOP
if $metal_top
  METAL_TOP = $metal_top
else
  METAL_TOP = "9K"
end # METAL_TOP

logger.info("METAL_TOP Selected is %s" % [METAL_TOP])

# METAL_LEVEL
if $metal_level
  METAL_LEVEL = $metal_level
else
  METAL_LEVEL = "5LM"
end # METAL_LEVEL

logger.info("METAL_STACK Selected is %s" % [METAL_LEVEL])

# WEDGE
if $wedge == "false"
  WEDGE = $wedge
else
  WEDGE = "true"
end # WEDGE

logger.info("Wedge enabled  %s" % [WEDGE])

# BALL
if $ball == "false"
  BALL = $ball
else
  BALL = "true"
end # BALL

logger.info("Ball enabled  %s" % [BALL])

# GOLD
if $gold == "false"
  GOLD = $gold
else
  GOLD = "true"
end # GOLD

logger.info("Gold enabled  %s" % [GOLD])

if $mim_option
  MIM_OPTION = $mim_option
else
  MIM_OPTION = "B"
end

logger.info("MIM Option selected %s" % [MIM_OPTION])

# OFFGRID
if $offgrid == "false"
  OFFGRID = false
else
  OFFGRID = true
end # OFFGRID

logger.info("Offgrid enabled  %s" % [OFFGRID])

#================================================
#------------- METAL LEVEL SWITCHES -------------
#================================================


if METAL_LEVEL == "6LM"
    top_via       = via5
    topmin1_via   = via4
    top_metal     = metaltop
    topmin1_metal = metal5
elsif METAL_LEVEL == "5LM"
    top_via       = via4
    topmin1_via   = via3
    top_metal     = metal5
    topmin1_metal = metal4
elsif METAL_LEVEL == "4LM"
    top_via       = via3
    topmin1_via   = via2
    top_metal     = metal4
    topmin1_metal = metal3
elsif METAL_LEVEL == "3LM"
    top_via       = via2
    topmin1_via   = via1
    top_metal     = metal3
    topmin1_metal = metal2
elsif METAL_LEVEL == "2LM"
    top_via       = via1
    topmin1_via   = via1
    top_metal     = metal2
    topmin1_metal = metal1
end #METAL_LEVEL

#================================================
#------------- LAYERS CONNECTIONS ---------------
#================================================

if CONNECTIVITY_RULES

  logger.info("Construct connectivity for the design.")

  connect(dnwell,  ncomp)
  connect(ncomp,  contact)
  connect(pcomp,  contact)
  connect(lvpwell,  ncomp)
  connect(nwell,  ncomp)
  connect(natcompsd,  contact)
  connect(mvsd,  ncomp)
  connect(mvpsd,  pcomp)
  connect(contact,  metal1)
  connect(metal1,  via1)
  connect(via1,    metal2)
  connect(metal2,  via2)
  connect(via2,    metal3)
  connect(metal3,  via3)
  connect(via3,    metal4)
  connect(metal4,  via4)
  connect(via4,    metal5)
  connect(metal5,  via5)
  connect(via5,    metaltop)

end #CONNECTIVITY_RULES

#================================================
#------------ PRE-DEFINED FUNCTIONS -------------
#================================================

def conn_space(layer,conn_val,not_conn_val, mode)
  if conn_val > not_conn_val
    raise "ERROR : Wrong connectivity implementation"
  end
  connected_output = layer.space(conn_val.um, mode).polygons(0.001)
  unconnected_errors_unfiltered = layer.space(not_conn_val.um, mode)
  singularity_errors = layer.space(0.001.um)
  # Filter out the errors arising from the same net
  unconnected_errors = DRC::DRCLayer::new(self, RBA::EdgePairs::new)
  unconnected_errors_unfiltered.data.each do |ep|
    net1 = l2n_data.probe_net(layer.data, ep.first.p1)
    net2 = l2n_data.probe_net(layer.data, ep.second.p1)
    if !net1 || !net2
      puts "Should not happen ..."
    elsif net1.circuit != net2.circuit || net1.cluster_id != net2.cluster_id
      # unconnected
      unconnected_errors.data.insert(ep)
    end
  end
  unconnected_output = unconnected_errors.polygons.or(singularity_errors.polygons(0.001))
  return connected_output, unconnected_output
end

def conn_separation(layer1, layer2, conn_val,not_conn_val, mode)
  if conn_val > not_conn_val
    raise "ERROR : Wrong connectivity implementation"
  end
  connected_output = layer1.separation(layer2, conn_val.um, mode).polygons(0.001)
  unconnected_errors_unfiltered = layer1.separation(layer2, not_conn_val.um, mode)
  # Filter out the errors arising from the same net
  unconnected_errors = DRC::DRCLayer::new(self, RBA::EdgePairs::new)
  unconnected_errors_unfiltered.data.each do |ep|
    net1 = l2n_data.probe_net(layer1.data, ep.first.p1)
    net2 = l2n_data.probe_net(layer2.data, ep.second.p1)
    if !net1 || !net2
      puts "Should not happen ..."
    elsif net1.circuit != net2.circuit || net1.cluster_id != net2.cluster_id
      # unconnected
      unconnected_errors.data.insert(ep)
    end
  end
  unconnected_output = unconnected_errors.polygons(0.001)
  return connected_output, unconnected_output
end

# === IMPLICIT EXTRACTION ===
if CONNECTIVITY_RULES
  logger.info("Connectivity rules enabled, Netlist object will be generated.")
  netlist
end #CONNECTIVITY_RULES

# === LAYOUT EXTENT ===
CHIP = extent.sized(0.0)

logger.info("Total area of the design is #{CHIP.area()} um^2.")

logger.info("Total no. of polygons in the design is #{poly_count}")

logger.info("Initialization and base layers definition.")

#================================================
#----------------- MAIN RUNSET ------------------
#================================================

logger.info("Starting GF180MCU DRC rules.")

if FEOL
logger.info("FEOL section")

#================================================
#---------------------DNWELL---------------------
#================================================

# Rule DN.1: Min. DNWELL Width is 1.7µm
logger.info("Executing rule DN.1")
dn1_l1  = dnwell.width(1.7.um, euclidian).polygons(0.001)
dn1_l1.output("DN.1", "DN.1 : Min. DNWELL Width : 1.7µm")
dn1_l1.forget

if CONNECTIVITY_RULES
logger.info("CONNECTIVITY_RULES section")

connected_dnwell, unconnected_dnwell = conn_space(dnwell, 2.5, 5.42, euclidian)

# Rule DN.2a: Min. DNWELL Space (Equi-potential), Merge if the space is less than is 2.5µm
logger.info("Executing rule DN.2a")
dn2a_l1  = connected_dnwell
dn2a_l1.output("DN.2a", "DN.2a : Min. DNWELL Space (Equi-potential), Merge if the space is less than : 2.5µm")
dn2a_l1.forget

# Rule DN.2b: Min. DNWELL Space (Different potential) is 5.42µm
logger.info("Executing rule DN.2b")
dn2b_l1  = unconnected_dnwell
dn2b_l1.output("DN.2b", "DN.2b : Min. DNWELL Space (Different potential) : 5.42µm")
dn2b_l1.forget

else
logger.info("CONNECTIVITY_RULES disabled section")

# Rule DN.2b_: Min. DNWELL Space (Different potential) is 5.42µm
logger.info("Executing rule DN.2b_")
dn2b_l1  = dnwell.isolated(5.42.um, euclidian).polygons(0.001)
dn2b_l1.output("DN.2b_", "DN.2b_ : Min. DNWELL Space (Different potential) : 5.42µm")
dn2b_l1.forget

end #CONNECTIVITY_RULES

dn3_1 = dnwell.not_inside(pcomp.holes.not(pcomp).interacting(dnwell, 1..1).extents)
dn3_2 = dnwell.inside((pcomp.holes.not(pcomp).covering(nat.or(ncomp).or(nwell).not_interacting(dnwell))))
# Rule DN.3: Each DNWELL shall be directly surrounded by PCOMP guard ring tied to the P-substrate potential.
logger.info("Executing rule DN.3")
dn3_l1 = dn3_1.or(dn3_2)
dn3_l1.output("DN.3", "DN.3 : Each DNWELL shall be directly surrounded by PCOMP guard ring tied to the P-substrate potential.")
dn3_l1.forget

dn3_1.forget

dn3_2.forget

#================================================
#--------------------LVPWELL---------------------
#================================================

# Rule LPW.1_3.3V: Min. LVPWELL Width. is 0.6µm
logger.info("Executing rule LPW.1_3.3V")
lpw1_l1  = lvpwell.width(0.6.um, euclidian).polygons(0.001).not_interacting(v5_xtor).not_interacting(dualgate)
lpw1_l1.output("LPW.1_3.3V", "LPW.1_3.3V : Min. LVPWELL Width. : 0.6µm")
lpw1_l1.forget

# Rule LPW.1_5V: Min. LVPWELL Width. is 0.74µm
logger.info("Executing rule LPW.1_5V")
lpw1_l1  = lvpwell.width(0.74.um, euclidian).polygons(0.001).overlapping(dualgate)
lpw1_l1.output("LPW.1_5V", "LPW.1_5V : Min. LVPWELL Width. : 0.74µm")
lpw1_l1.forget

if CONNECTIVITY_RULES
logger.info("CONNECTIVITY_RULES section")

connected_lvpwell_3p3v, unconnected_lvpwell_3p3v = conn_space(lvpwell, 0.86, 1.4, euclidian)

connected_lvpwell_5p0v, unconnected_lvpwell_5p0v = conn_space(lvpwell, 0.86, 1.7, euclidian)

# Rule LPW.2a_3.3V: Min. LVPWELL to LVWELL Space (Inside DNWELL) [Different potential]. is 1.4µm
logger.info("Executing rule LPW.2a_3.3V")
lpw2a_l1  = unconnected_lvpwell_3p3v.not_interacting(v5_xtor).not_interacting(dualgate)
lpw2a_l1.output("LPW.2a_3.3V", "LPW.2a_3.3V : Min. LVPWELL to LVWELL Space (Inside DNWELL) [Different potential]. : 1.4µm")
lpw2a_l1.forget

# Rule LPW.2a_5V: Min. LVPWELL to LVPWELL Space (Inside DNWELL) [Different potential]. is 1.7µm
logger.info("Executing rule LPW.2a_5V")
lpw2a_l1  = unconnected_lvpwell_5p0v.overlapping(dualgate)
lpw2a_l1.output("LPW.2a_5V", "LPW.2a_5V : Min. LVPWELL to LVPWELL Space (Inside DNWELL) [Different potential]. : 1.7µm")
lpw2a_l1.forget

# Rule LPW.2b_3.3V: Min. LVPWELL to LVPWELL Space [Equi potential]. is 0.86µm
logger.info("Executing rule LPW.2b_3.3V")
lpw2b_l1  = connected_lvpwell_3p3v.not_interacting(v5_xtor).not_interacting(dualgate)
lpw2b_l1.output("LPW.2b_3.3V", "LPW.2b_3.3V : Min. LVPWELL to LVPWELL Space [Equi potential]. : 0.86µm")
lpw2b_l1.forget

# Rule LPW.2b_5V: Min. LVPWELL to LVPWELL Space [Equi potential]. is 0.86µm
logger.info("Executing rule LPW.2b_5V")
lpw2b_l1  = connected_lvpwell_5p0v.overlapping(dualgate)
lpw2b_l1.output("LPW.2b_5V", "LPW.2b_5V : Min. LVPWELL to LVPWELL Space [Equi potential]. : 0.86µm")
lpw2b_l1.forget

else
logger.info("CONNECTIVITY_RULES disabled section")

# Rule LPW.2a_3.3V_: Min. LVPWELL to LVWELL Space (Inside DNWELL) [Different potential]. is 1.4µm
logger.info("Executing rule LPW.2a_3.3V_")
lpw2a_l1  = lvpwell.isolated(1.4.um, euclidian).polygons(0.001).not_interacting(v5_xtor).not_interacting(dualgate)
lpw2a_l1.output("LPW.2a_3.3V_", "LPW.2a_3.3V_ : Min. LVPWELL to LVWELL Space (Inside DNWELL) [Different potential]. : 1.4µm")
lpw2a_l1.forget

# Rule LPW.2a_5V_: Min. LVPWELL to LVPWELL Space (Inside DNWELL) [Different potential]. is 1.7µm
logger.info("Executing rule LPW.2a_5V_")
lpw2a_l1  = lvpwell.isolated(1.7.um, euclidian).polygons(0.001).overlapping(dualgate)
lpw2a_l1.output("LPW.2a_5V_", "LPW.2a_5V_ : Min. LVPWELL to LVPWELL Space (Inside DNWELL) [Different potential]. : 1.7µm")
lpw2a_l1.forget

end #CONNECTIVITY_RULES

# Rule LPW.3_3.3V: Min. DNWELL enclose LVPWELL. is 2.5µm
logger.info("Executing rule LPW.3_3.3V")
lpw3_l1 = dnwell.enclosing(lvpwell, 2.5.um, euclidian).polygons(0.001)
lpw3_l2 = lvpwell.not_outside(dnwell).not(dnwell)
lpw3_l  = lpw3_l1.or(lpw3_l2).not_interacting(v5_xtor).not_interacting(dualgate)
lpw3_l.output("LPW.3_3.3V", "LPW.3_3.3V : Min. DNWELL enclose LVPWELL. : 2.5µm")
lpw3_l1.forget
lpw3_l2.forget
lpw3_l.forget

# Rule LPW.3_5V: Min. DNWELL enclose LVPWELL. is 2.5µm
logger.info("Executing rule LPW.3_5V")
lpw3_l1 = dnwell.enclosing(lvpwell, 2.5.um, euclidian).polygons(0.001)
lpw3_l2 = lvpwell.not_outside(dnwell).not(dnwell)
lpw3_l  = lpw3_l1.or(lpw3_l2).overlapping(dualgate)
lpw3_l.output("LPW.3_5V", "LPW.3_5V : Min. DNWELL enclose LVPWELL. : 2.5µm")
lpw3_l1.forget
lpw3_l2.forget
lpw3_l.forget

# rule LPW.4_3.3V is not a DRC check

# rule LPW.4_5V is not a DRC check

# Rule LPW.5_3.3V: LVPWELL resistors must be enclosed by DNWELL.
logger.info("Executing rule LPW.5_3.3V")
lpw5_l1 = lvpwell.inside(res_mk).not_inside(dnwell).not_interacting(v5_xtor).not_interacting(dualgate)
lpw5_l1.output("LPW.5_3.3V", "LPW.5_3.3V : LVPWELL resistors must be enclosed by DNWELL.")
lpw5_l1.forget

# Rule LPW.5_5V: LVPWELL resistors must be enclosed by DNWELL.
logger.info("Executing rule LPW.5_5V")
lpw5_l1 = lvpwell.inside(res_mk).not_inside(dnwell).overlapping(dualgate)
lpw5_l1.output("LPW.5_5V", "LPW.5_5V : LVPWELL resistors must be enclosed by DNWELL.")
lpw5_l1.forget

# Rule LPW.11: Min. (LVPWELL outside DNWELL) space to DNWELL. is 1.5µm
logger.info("Executing rule LPW.11")
lpw11_l1  = lvpwell.outside(dnwell).separation(dnwell, 1.5.um, euclidian).polygons(0.001)
lpw11_l1.output("LPW.11", "LPW.11 : Min. (LVPWELL outside DNWELL) space to DNWELL. : 1.5µm")
lpw11_l1.forget

# Rule LPW.12: LVPWELL cannot overlap with Nwell.
logger.info("Executing rule LPW.12")
lpw12_l1 = lvpwell.not_outside(nwell)
lpw12_l1.output("LPW.12", "LPW.12 : LVPWELL cannot overlap with Nwell.")
lpw12_l1.forget

#================================================
#---------------------NWELL----------------------
#================================================

# Rule NW.1a_3.3V: Min. Nwell Width (This is only for litho purpose on the generated area). is 0.86µm
logger.info("Executing rule NW.1a_3.3V")
nw1a_l1  = nwell.width(0.86.um, euclidian).polygons(0.001).not_interacting(v5_xtor).not_interacting(dualgate)
nw1a_l1.output("NW.1a_3.3V", "NW.1a_3.3V : Min. Nwell Width (This is only for litho purpose on the generated area). : 0.86µm")
nw1a_l1.forget

# Rule NW.1a_5V: Min. Nwell Width (This is only for litho purpose on the generated area). is 0.86µm
logger.info("Executing rule NW.1a_5V")
nw1a_l1  = nwell.width(0.86.um, euclidian).polygons(0.001).overlapping(dualgate)
nw1a_l1.output("NW.1a_5V", "NW.1a_5V : Min. Nwell Width (This is only for litho purpose on the generated area). : 0.86µm")
nw1a_l1.forget

nw_1b = nwell.outside(dnwell).and(res_mk).not(comp).not(poly2)
# Rule NW.1b_3.3V: Min. Nwell Width as a resistor (Outside DNWELL only). is 2µm
logger.info("Executing rule NW.1b_3.3V")
nw1b_l1  = nw_1b.width(2.um, euclidian).polygons(0.001).not_interacting(v5_xtor).not_interacting(dualgate)
nw1b_l1.output("NW.1b_3.3V", "NW.1b_3.3V : Min. Nwell Width as a resistor (Outside DNWELL only). : 2µm")
nw1b_l1.forget

# Rule NW.1b_5V: Min. Nwell Width as a resistor (Outside DNWELL only). is 2µm
logger.info("Executing rule NW.1b_5V")
nw1b_l1  = nw_1b.width(2.um, euclidian).polygons(0.001).overlapping(dualgate)
nw1b_l1.output("NW.1b_5V", "NW.1b_5V : Min. Nwell Width as a resistor (Outside DNWELL only). : 2µm")
nw1b_l1.forget

if CONNECTIVITY_RULES
logger.info("CONNECTIVITY_RULES section")

connected_nwell_3p3v, unconnected_nwell_3p3v = conn_space(nwell, 0.6, 1.4, euclidian)

connected_nwell_5p0v, unconnected_nwell_5p0v = conn_space(nwell, 0.74, 1.7, euclidian)

# Rule NW.2a_3.3V: Min. Nwell Space (Outside DNWELL) [Equi-potential], Merge if the space is less than. is 0.6µm
logger.info("Executing rule NW.2a_3.3V")
nw2a_l1  = connected_nwell_3p3v.not_inside(ymtp_mk).not_interacting(v5_xtor).not_interacting(dualgate)
nw2a_l1.output("NW.2a_3.3V", "NW.2a_3.3V : Min. Nwell Space (Outside DNWELL) [Equi-potential], Merge if the space is less than. : 0.6µm")
nw2a_l1.forget

# Rule NW.2a_5V: Min. Nwell Space (Outside DNWELL) [Equi-potential], Merge if the space is less than. is 0.74µm
logger.info("Executing rule NW.2a_5V")
nw2a_l1  = connected_nwell_5p0v.not_inside(ymtp_mk).overlapping(dualgate)
nw2a_l1.output("NW.2a_5V", "NW.2a_5V : Min. Nwell Space (Outside DNWELL) [Equi-potential], Merge if the space is less than. : 0.74µm")
nw2a_l1.forget

# Rule NW.2b_3.3V: Min. Nwell Space (Outside DNWELL) [Different potential]. is 1.4µm
logger.info("Executing rule NW.2b_3.3V")
nw2b_l1  = unconnected_nwell_3p3v.not_interacting(v5_xtor).not_interacting(dualgate)
nw2b_l1.output("NW.2b_3.3V", "NW.2b_3.3V : Min. Nwell Space (Outside DNWELL) [Different potential]. : 1.4µm")
nw2b_l1.forget

# Rule NW.2b_5V: Min. Nwell Space (Outside DNWELL) [Different potential]. is 1.7µm
logger.info("Executing rule NW.2b_5V")
nw2b_l1  = unconnected_nwell_5p0v.overlapping(dualgate)
nw2b_l1.output("NW.2b_5V", "NW.2b_5V : Min. Nwell Space (Outside DNWELL) [Different potential]. : 1.7µm")
nw2b_l1.forget

else
logger.info("CONNECTIVITY_RULES disabled section")

# Rule NW.2b_3.3V_: Min. Nwell Space (Outside DNWELL) [Different potential]. is 1.4µm
logger.info("Executing rule NW.2b_3.3V_")
nw2b_l1  = nwell.isolated(1.4.um, euclidian).polygons(0.001).not_interacting(v5_xtor).not_interacting(dualgate)
nw2b_l1.output("NW.2b_3.3V_", "NW.2b_3.3V_ : Min. Nwell Space (Outside DNWELL) [Different potential]. : 1.4µm")
nw2b_l1.forget

# Rule NW.2b_5V_: Min. Nwell Space (Outside DNWELL) [Different potential]. is 1.7µm
logger.info("Executing rule NW.2b_5V_")
nw2b_l1  = nwell.isolated(1.7.um, euclidian).polygons(0.001).overlapping(dualgate)
nw2b_l1.output("NW.2b_5V_", "NW.2b_5V_ : Min. Nwell Space (Outside DNWELL) [Different potential]. : 1.7µm")
nw2b_l1.forget

end #CONNECTIVITY_RULES

# Rule NW.3_3.3V: Min. Nwell to DNWELL space. is 3.1µm
logger.info("Executing rule NW.3_3.3V")
nw3_l1  = nwell.separation(dnwell, 3.1.um, euclidian).polygons(0.001).not_interacting(v5_xtor).not_interacting(dualgate)
nw3_l1.output("NW.3_3.3V", "NW.3_3.3V : Min. Nwell to DNWELL space. : 3.1µm")
nw3_l1.forget

# Rule NW.3_5V: Min. Nwell to DNWELL space. is 3.1µm
logger.info("Executing rule NW.3_5V")
nw3_l1  = nwell.separation(dnwell, 3.1.um, euclidian).polygons(0.001).overlapping(dualgate)
nw3_l1.output("NW.3_5V", "NW.3_5V : Min. Nwell to DNWELL space. : 3.1µm")
nw3_l1.forget

# Rule NW.4_3.3V: Min. Nwell to LVPWELL space.
logger.info("Executing rule NW.4_3.3V")
nw4_l1 = nwell.not_outside(lvpwell).not_interacting(v5_xtor).not_interacting(dualgate)
nw4_l1.output("NW.4_3.3V", "NW.4_3.3V : Min. Nwell to LVPWELL space.")
nw4_l1.forget

# Rule NW.4_5V: Min. Nwell to LVPWELL space.
logger.info("Executing rule NW.4_5V")
nw4_l1 = nwell.not_outside(lvpwell).overlapping(dualgate)
nw4_l1.output("NW.4_5V", "NW.4_5V : Min. Nwell to LVPWELL space.")
nw4_l1.forget

# Rule NW.5_3.3V: Min. DNWELL enclose Nwell. is 0.5µm
logger.info("Executing rule NW.5_3.3V")
nw5_l1 = dnwell.enclosing(nwell, 0.5.um, euclidian).polygons(0.001)
nw5_l2 = nwell.not_outside(dnwell).not(dnwell)
nw5_l  = nw5_l1.or(nw5_l2).not_interacting(v5_xtor).not_interacting(dualgate)
nw5_l.output("NW.5_3.3V", "NW.5_3.3V : Min. DNWELL enclose Nwell. : 0.5µm")
nw5_l1.forget
nw5_l2.forget
nw5_l.forget

# Rule NW.5_5V: Min. DNWELL enclose Nwell. is 0.5µm
logger.info("Executing rule NW.5_5V")
nw5_l1 = dnwell.enclosing(nwell, 0.5.um, euclidian).polygons(0.001)
nw5_l2 = nwell.not_outside(dnwell).not(dnwell)
nw5_l  = nw5_l1.or(nw5_l2).overlapping(dualgate)
nw5_l.output("NW.5_5V", "NW.5_5V : Min. DNWELL enclose Nwell. : 0.5µm")
nw5_l1.forget
nw5_l2.forget
nw5_l.forget

# Rule NW.6: Nwell resistors can only exist outside DNWELL.
logger.info("Executing rule NW.6")
nw6_l1 = nwell.inside(res_mk).interacting(dnwell)
nw6_l1.output("NW.6", "NW.6 : Nwell resistors can only exist outside DNWELL.")
nw6_l1.forget

# rule NW.6_5V is not a DRC check

# rule NW.7_3.3V is not a DRC check

# rule NW.7_5V is not a DRC check

#================================================
#----------------------COMP----------------------
#================================================

# Rule DF.1a_3.3V: Min. COMP Width. is 0.22µm
logger.info("Executing rule DF.1a_3.3V")
df1a_l1  = comp.width(0.22.um, euclidian).polygons(0.001).not_interacting(v5_xtor).not_interacting(dualgate)
df1a_l1.output("DF.1a_3.3V", "DF.1a_3.3V : Min. COMP Width. : 0.22µm")
df1a_l1.forget

# Rule DF.1a_5V: Min. COMP Width. is 0.3µm
logger.info("Executing rule DF.1a_5V")
df1a_l1  = comp.not_inside(mvsd).not_inside(mvpsd).width(0.3.um, euclidian).polygons(0.001).overlapping(dualgate)
df1a_l1.output("DF.1a_5V", "DF.1a_5V : Min. COMP Width. : 0.3µm")
df1a_l1.forget

# rule DF.1b_3.3V is not a DRC check

# rule DF.1b_5V is not a DRC check

# Rule DF.1c_3.3V: Min. COMP Width for MOSCAP. is 1µm
logger.info("Executing rule DF.1c_3.3V")
df1c_l1  = comp.and(mos_cap_mk).width(1.um, euclidian).polygons(0.001).not_interacting(v5_xtor).not_interacting(dualgate)
df1c_l1.output("DF.1c_3.3V", "DF.1c_3.3V : Min. COMP Width for MOSCAP. : 1µm")
df1c_l1.forget

# Rule DF.1c_5V: Min. COMP Width for MOSCAP. is 1µm
logger.info("Executing rule DF.1c_5V")
df1c_l1  = comp.and(mos_cap_mk).width(1.um, euclidian).polygons(0.001).overlapping(dualgate)
df1c_l1.output("DF.1c_5V", "DF.1c_5V : Min. COMP Width for MOSCAP. : 1µm")
df1c_l1.forget

df_2a = comp.not(poly2).edges.and(tgate.edges)
# Rule DF.2a_3.3V: Min Channel Width. is nil,0.22µm
logger.info("Executing rule DF.2a_3.3V")
df2a_l1 = df_2a.with_length(nil,0.22.um).extended(0, 0, 0.001, 0.001).not_interacting(v5_xtor).not_interacting(dualgate)
df2a_l1.output("DF.2a_3.3V", "DF.2a_3.3V : Min Channel Width. : nil,0.22µm")
df2a_l1.forget

# Rule DF.2a_5V: Min Channel Width. is nil,0.3µm
logger.info("Executing rule DF.2a_5V")
df2a_l1 = df_2a.with_length(nil,0.3.um).extended(0, 0, 0.001, 0.001).overlapping(dualgate)
df2a_l1.output("DF.2a_5V", "DF.2a_5V : Min Channel Width. : nil,0.3µm")
df2a_l1.forget

df_2a.forget

df_2b = comp.drc(width <= 100.um).polygons(0.001).not_inside(mos_cap_mk)
# Rule DF.2b_3.3V: Max. COMP width for all cases except those used for capacitors, marked by ‘MOS_CAP_MK’ layer.
logger.info("Executing rule DF.2b_3.3V")
df2b_l1 = comp.not_inside(mos_cap_mk).not_interacting(df_2b).not_interacting(v5_xtor).not_interacting(dualgate)
df2b_l1.output("DF.2b_3.3V", "DF.2b_3.3V : Max. COMP width for all cases except those used for capacitors, marked by ‘MOS_CAP_MK’ layer.")
df2b_l1.forget

# Rule DF.2b_5V: Max. COMP width for all cases except those used for capacitors, marked by ‘MOS_CAP_MK’ layer.
logger.info("Executing rule DF.2b_5V")
df2b_l1 = comp.not_inside(mos_cap_mk).not_interacting(df_2b).overlapping(dualgate)
df2b_l1.output("DF.2b_5V", "DF.2b_5V : Max. COMP width for all cases except those used for capacitors, marked by ‘MOS_CAP_MK’ layer.")
df2b_l1.forget

df_2b.forget

# Rule DF.3a_3.3V: Min. COMP Space P-substrate tap (PCOMP outside NWELL and DNWELL) can be butted for different voltage devices as the potential is same. is 0.28µm
logger.info("Executing rule DF.3a_3.3V")
df3a_l1  = comp.not(otp_mk).space(0.28.um, euclidian).polygons(0.001).not_interacting(v5_xtor).not_interacting(dualgate)
df3a_l1.output("DF.3a_3.3V", "DF.3a_3.3V : Min. COMP Space P-substrate tap (PCOMP outside NWELL and DNWELL) can be butted for different voltage devices as the potential is same. : 0.28µm")
df3a_l1.forget

# Rule DF.3a_5V: Min. COMP Space P-substrate tap (PCOMP outside NWELL and DNWELL) can be butted for different voltage devices as the potential is same. is 0.36µm
logger.info("Executing rule DF.3a_5V")
df3a_l1  = comp.not(otp_mk).space(0.36.um, euclidian).polygons(0.001).overlapping(dualgate)
df3a_l1.output("DF.3a_5V", "DF.3a_5V : Min. COMP Space P-substrate tap (PCOMP outside NWELL and DNWELL) can be butted for different voltage devices as the potential is same. : 0.36µm")
df3a_l1.forget

df_3b_same_well = ncomp.inside(nwell).not_outside(pcomp.inside(nwell)).or(ncomp.inside(lvpwell).not_outside(pcomp.inside(lvpwell)))
df_3b_moscap = ncomp.inside(nwell).interacting(pcomp.inside(nwell)).or(ncomp.inside(lvpwell).interacting(pcomp.inside(lvpwell))).inside(mos_cap_mk)
# Rule DF.3b_3.3V: Min./Max. NCOMP Space to PCOMP in the same well for butted COMP (MOSCAP butting is not allowed).
logger.info("Executing rule DF.3b_3.3V")
df3b_l1 = df_3b_same_well.or(df_3b_moscap).not_interacting(v5_xtor).not_interacting(dualgate)
df3b_l1.output("DF.3b_3.3V", "DF.3b_3.3V : Min./Max. NCOMP Space to PCOMP in the same well for butted COMP (MOSCAP butting is not allowed).")
df3b_l1.forget

# Rule DF.3b_5V: Min./Max. NCOMP Space to PCOMP in the same well for butted COMP(MOSCAP butting is not allowed).
logger.info("Executing rule DF.3b_5V")
df3b_l1 = df_3b_same_well.or(df_3b_moscap).overlapping(dualgate)
df3b_l1.output("DF.3b_5V", "DF.3b_5V : Min./Max. NCOMP Space to PCOMP in the same well for butted COMP(MOSCAP butting is not allowed).")
df3b_l1.forget

df_3b_same_well.forget

df_3b_moscap.forget

# Rule DF.3c_3.3V: Min. COMP Space in BJT area (area marked by DRC_BJT layer). is 0.32µm
logger.info("Executing rule DF.3c_3.3V")
df3c_l1  = comp.inside(drc_bjt).space(0.32.um, euclidian).polygons(0.001).not_interacting(v5_xtor).not_interacting(dualgate)
df3c_l1.output("DF.3c_3.3V", "DF.3c_3.3V : Min. COMP Space in BJT area (area marked by DRC_BJT layer). : 0.32µm")
df3c_l1.forget

# Rule DF.3c_5V: Min. COMP Space in BJT area (area marked by DRC_BJT layer) hasn’t been assessed.
logger.info("Executing rule DF.3c_5V")
df3c_l1 = comp.interacting(comp.inside(drc_bjt).and(dualgate).space(10.um, euclidian).polygons(0.001))
df3c_l1.output("DF.3c_5V", "DF.3c_5V : Min. COMP Space in BJT area (area marked by DRC_BJT layer) hasn’t been assessed.")
df3c_l1.forget

ntap_dnwell = ncomp.not_interacting(tgate).inside(dnwell)
# Rule DF.4a_3.3V: Min. (LVPWELL Space to NCOMP well tap) inside DNWELL. is 0.12µm
logger.info("Executing rule DF.4a_3.3V")
df4a_l1  = ntap_dnwell.separation(lvpwell.inside(dnwell), 0.12.um, euclidian).polygons(0.001).not_interacting(v5_xtor).not_interacting(dualgate)
df4a_l1.output("DF.4a_3.3V", "DF.4a_3.3V : Min. (LVPWELL Space to NCOMP well tap) inside DNWELL. : 0.12µm")
df4a_l1.forget

# Rule DF.4a_5V: Min. (LVPWELL Space to NCOMP well tap) inside DNWELL. is 0.16µm
logger.info("Executing rule DF.4a_5V")
df4a_l1  = ntap_dnwell.separation(lvpwell.inside(dnwell), 0.16.um, euclidian).polygons(0.001).overlapping(dualgate)
df4a_l1.output("DF.4a_5V", "DF.4a_5V : Min. (LVPWELL Space to NCOMP well tap) inside DNWELL. : 0.16µm")
df4a_l1.forget

# Rule DF.4b_3.3V: Min. DNWELL overlap of NCOMP well tap. is 0.62µm
logger.info("Executing rule DF.4b_3.3V")
df4b_l1 = dnwell.enclosing(ncomp.not_interacting(tgate), 0.62.um, euclidian).polygons(0.001)
df4b_l2 = ncomp.not_interacting(tgate).not_outside(dnwell).not(dnwell)
df4b_l  = df4b_l1.or(df4b_l2).not_interacting(v5_xtor).not_interacting(dualgate)
df4b_l.output("DF.4b_3.3V", "DF.4b_3.3V : Min. DNWELL overlap of NCOMP well tap. : 0.62µm")
df4b_l1.forget
df4b_l2.forget
df4b_l.forget

# Rule DF.4b_5V: Min. DNWELL overlap of NCOMP well tap. is 0.66µm
logger.info("Executing rule DF.4b_5V")
df4b_l1 = dnwell.enclosing(ncomp.not_interacting(tgate), 0.66.um, euclidian).polygons(0.001)
df4b_l2 = ncomp.not_interacting(tgate).not_outside(dnwell).not(dnwell)
df4b_l  = df4b_l1.or(df4b_l2).overlapping(dualgate)
df4b_l.output("DF.4b_5V", "DF.4b_5V : Min. DNWELL overlap of NCOMP well tap. : 0.66µm")
df4b_l1.forget
df4b_l2.forget
df4b_l.forget

ntap_dnwell.forget

nwell_n_dnwell = nwell.outside(dnwell)
# Rule DF.4c_3.3V: Min. (Nwell overlap of PCOMP) outside DNWELL. is 0.43µm
logger.info("Executing rule DF.4c_3.3V")
df4c_l1 = nwell_n_dnwell.outside(sramcore).enclosing(pcomp.outside(dnwell), 0.43.um, euclidian).polygons(0.001)
df4c_l2 = pcomp.outside(dnwell).not_outside(nwell_n_dnwell.outside(sramcore)).not(nwell_n_dnwell.outside(sramcore))
df4c_l  = df4c_l1.or(df4c_l2).not_interacting(v5_xtor).not_interacting(dualgate)
df4c_l.output("DF.4c_3.3V", "DF.4c_3.3V : Min. (Nwell overlap of PCOMP) outside DNWELL. : 0.43µm")
df4c_l1.forget
df4c_l2.forget
df4c_l.forget

# Rule DF.4c_5V: Min. (Nwell overlap of PCOMP) outside DNWELL. is 0.6µm
logger.info("Executing rule DF.4c_5V")
df4c_l1 = nwell_n_dnwell.outside(sramcore).enclosing(pcomp.outside(dnwell), 0.6.um, euclidian).polygons(0.001)
df4c_l2 = pcomp.outside(dnwell).not_outside(nwell_n_dnwell.outside(sramcore)).not(nwell_n_dnwell.outside(sramcore))
df4c_l  = df4c_l1.or(df4c_l2).overlapping(dualgate)
df4c_l.output("DF.4c_5V", "DF.4c_5V : Min. (Nwell overlap of PCOMP) outside DNWELL. : 0.6µm")
df4c_l1.forget
df4c_l2.forget
df4c_l.forget

# Rule DF.4d_3.3V: Min. (Nwell overlap of NCOMP) outside DNWELL. is 0.12µm
logger.info("Executing rule DF.4d_3.3V")
df4d_l1 = nwell_n_dnwell.not_inside(ymtp_mk).not_inside(neo_ee_mk).enclosing(ncomp.outside(dnwell).not_inside(ymtp_mk), 0.12.um, euclidian).polygons(0.001)
df4d_l2 = ncomp.outside(dnwell).not_inside(ymtp_mk).not_outside(nwell_n_dnwell.not_inside(ymtp_mk).not_inside(neo_ee_mk)).not(nwell_n_dnwell.not_inside(ymtp_mk).not_inside(neo_ee_mk))
df4d_l  = df4d_l1.or(df4d_l2).not_interacting(v5_xtor).not_interacting(dualgate)
df4d_l.output("DF.4d_3.3V", "DF.4d_3.3V : Min. (Nwell overlap of NCOMP) outside DNWELL. : 0.12µm")
df4d_l1.forget
df4d_l2.forget
df4d_l.forget

# Rule DF.4d_5V: Min. (Nwell overlap of NCOMP) outside DNWELL. is 0.16µm
logger.info("Executing rule DF.4d_5V")
df4d_l1 = nwell_n_dnwell.not_inside(ymtp_mk).enclosing(ncomp.outside(dnwell).not_inside(ymtp_mk), 0.16.um, euclidian).polygons(0.001)
df4d_l2 = ncomp.outside(dnwell).not_inside(ymtp_mk).not_outside(nwell_n_dnwell.not_inside(ymtp_mk)).not(nwell_n_dnwell.not_inside(ymtp_mk))
df4d_l  = df4d_l1.or(df4d_l2).overlapping(dualgate)
df4d_l.output("DF.4d_5V", "DF.4d_5V : Min. (Nwell overlap of NCOMP) outside DNWELL. : 0.16µm")
df4d_l1.forget
df4d_l2.forget
df4d_l.forget

nwell_n_dnwell.forget

# Rule DF.4e_3.3V: Min. DNWELL overlap of PCOMP. is 0.93µm
logger.info("Executing rule DF.4e_3.3V")
df4e_l1 = dnwell.enclosing(pcomp, 0.93.um, euclidian).polygons(0.001)
df4e_l2 = pcomp.not_outside(dnwell).not(dnwell)
df4e_l  = df4e_l1.or(df4e_l2).not_interacting(v5_xtor).not_interacting(dualgate)
df4e_l.output("DF.4e_3.3V", "DF.4e_3.3V : Min. DNWELL overlap of PCOMP. : 0.93µm")
df4e_l1.forget
df4e_l2.forget
df4e_l.forget

# Rule DF.4e_5V: Min. DNWELL overlap of PCOMP. is 1.1µm
logger.info("Executing rule DF.4e_5V")
df4e_l1 = dnwell.enclosing(pcomp, 1.1.um, euclidian).polygons(0.001)
df4e_l2 = pcomp.not_outside(dnwell).not(dnwell)
df4e_l  = df4e_l1.or(df4e_l2).overlapping(dualgate)
df4e_l.output("DF.4e_5V", "DF.4e_5V : Min. DNWELL overlap of PCOMP. : 1.1µm")
df4e_l1.forget
df4e_l2.forget
df4e_l.forget

pwell_dnwell = lvpwell.inside(dnwell)
# Rule DF.5_3.3V: Min. (LVPWELL overlap of PCOMP well tap) inside DNWELL. is 0.12µm
logger.info("Executing rule DF.5_3.3V")
df5_l1 = pwell_dnwell.enclosing(pcomp.outside(nwell), 0.12.um, euclidian).polygons(0.001)
df5_l2 = pcomp.outside(nwell).not_outside(pwell_dnwell).not(pwell_dnwell)
df5_l  = df5_l1.or(df5_l2).not_interacting(v5_xtor).not_interacting(dualgate)
df5_l.output("DF.5_3.3V", "DF.5_3.3V : Min. (LVPWELL overlap of PCOMP well tap) inside DNWELL. : 0.12µm")
df5_l1.forget
df5_l2.forget
df5_l.forget

# Rule DF.5_5V: Min. (LVPWELL overlap of PCOMP well tap) inside DNWELL. is 0.16µm
logger.info("Executing rule DF.5_5V")
df5_l1 = pwell_dnwell.enclosing(pcomp.outside(nwell), 0.16.um, euclidian).polygons(0.001)
df5_l2 = pcomp.outside(nwell).not_outside(pwell_dnwell).not(pwell_dnwell)
df5_l  = df5_l1.or(df5_l2).overlapping(dualgate)
df5_l.output("DF.5_5V", "DF.5_5V : Min. (LVPWELL overlap of PCOMP well tap) inside DNWELL. : 0.16µm")
df5_l1.forget
df5_l2.forget
df5_l.forget

# Rule DF.6_3.3V: Min. COMP extend beyond gate (it also means source/drain overhang). is 0.24µm
logger.info("Executing rule DF.6_3.3V")
df6_l1 = comp.not(otp_mk).not_inside(ymtp_mk).enclosing(poly2.not_inside(ymtp_mk), 0.24.um, euclidian).polygons(0.001).not_interacting(v5_xtor).not_interacting(dualgate)
df6_l1.output("DF.6_3.3V", "DF.6_3.3V : Min. COMP extend beyond gate (it also means source/drain overhang). : 0.24µm")
df6_l1.forget

# Rule DF.6_5V: Min. COMP extend beyond gate (it also means source/drain overhang). is 0.4µm
logger.info("Executing rule DF.6_5V")
df6_l1 = comp.not(otp_mk).not_inside(mvpsd).not_inside(mvsd).not_inside(ymtp_mk).outside(sramcore).enclosing(poly2.not_inside(ymtp_mk), 0.4.um, euclidian).polygons(0.001).overlapping(dualgate)
df6_l1.output("DF.6_5V", "DF.6_5V : Min. COMP extend beyond gate (it also means source/drain overhang). : 0.4µm")
df6_l1.forget

# Rule DF.7_3.3V: Min. (LVPWELL Spacer to PCOMP) inside DNWELL. is 0.43µm
logger.info("Executing rule DF.7_3.3V")
df7_l1  = pcomp.inside(dnwell).separation(pwell_dnwell, 0.43.um, euclidian).polygons(0.001).not_interacting(v5_xtor).not_interacting(dualgate)
df7_l1.output("DF.7_3.3V", "DF.7_3.3V : Min. (LVPWELL Spacer to PCOMP) inside DNWELL. : 0.43µm")
df7_l1.forget

# Rule DF.7_5V: Min. (LVPWELL Spacer to PCOMP) inside DNWELL. is 0.6µm
logger.info("Executing rule DF.7_5V")
df7_l1  = pcomp.inside(dnwell).outside(sramcore).separation(pwell_dnwell, 0.6.um, euclidian).polygons(0.001).overlapping(dualgate)
df7_l1.output("DF.7_5V", "DF.7_5V : Min. (LVPWELL Spacer to PCOMP) inside DNWELL. : 0.6µm")
df7_l1.forget

# Rule DF.8_3.3V: Min. (LVPWELL overlap of NCOMP) Inside DNWELL. is 0.43µm
logger.info("Executing rule DF.8_3.3V")
df8_l1 = pwell_dnwell.enclosing(ncomp.inside(dnwell), 0.43.um, euclidian).polygons(0.001)
df8_l2 = ncomp.inside(dnwell).not_outside(pwell_dnwell).not(pwell_dnwell)
df8_l  = df8_l1.or(df8_l2).not_interacting(v5_xtor).not_interacting(dualgate)
df8_l.output("DF.8_3.3V", "DF.8_3.3V : Min. (LVPWELL overlap of NCOMP) Inside DNWELL. : 0.43µm")
df8_l1.forget
df8_l2.forget
df8_l.forget

# Rule DF.8_5V: Min. (LVPWELL overlap of NCOMP) Inside DNWELL. is 0.6µm
logger.info("Executing rule DF.8_5V")
df8_l1 = pwell_dnwell.outside(sramcore).enclosing(ncomp.inside(dnwell), 0.6.um, euclidian).polygons(0.001)
df8_l2 = ncomp.inside(dnwell).not_outside(pwell_dnwell.outside(sramcore)).not(pwell_dnwell.outside(sramcore))
df8_l  = df8_l1.or(df8_l2).overlapping(dualgate)
df8_l.output("DF.8_5V", "DF.8_5V : Min. (LVPWELL overlap of NCOMP) Inside DNWELL. : 0.6µm")
df8_l1.forget
df8_l2.forget
df8_l.forget

pwell_dnwell.forget

# Rule DF.9_3.3V: Min. COMP area (um2). is 0.2025µm²
logger.info("Executing rule DF.9_3.3V")
df9_l1  = comp.not(otp_mk).with_area(nil, 0.2025.um).not_interacting(v5_xtor).not_interacting(dualgate)
df9_l1.output("DF.9_3.3V", "DF.9_3.3V : Min. COMP area (um2). : 0.2025µm²")
df9_l1.forget

# Rule DF.9_5V: Min. COMP area (um2). is 0.2025µm²
logger.info("Executing rule DF.9_5V")
df9_l1  = comp.not(otp_mk).with_area(nil, 0.2025.um).overlapping(dualgate)
df9_l1.output("DF.9_5V", "DF.9_5V : Min. COMP area (um2). : 0.2025µm²")
df9_l1.forget

# Rule DF.10_3.3V: Min. field area (um2). is 0.26µm²
logger.info("Executing rule DF.10_3.3V")
df10_l1  = comp.holes.not(comp).with_area(nil, 0.26.um).not_interacting(v5_xtor).not_interacting(dualgate)
df10_l1.output("DF.10_3.3V", "DF.10_3.3V : Min. field area (um2). : 0.26µm²")
df10_l1.forget

# Rule DF.10_5V: Min. field area (um2). is 0.26µm²
logger.info("Executing rule DF.10_5V")
df10_l1  = comp.holes.not(comp).with_area(nil, 0.26.um).overlapping(dualgate)
df10_l1.output("DF.10_5V", "DF.10_5V : Min. field area (um2). : 0.26µm²")
df10_l1.forget

comp_butt = comp.interacting(ncomp.interacting(pcomp).outside(pcomp))
# Rule DF.11_3.3V: Min. Length of butting COMP edge. is 0.3µm
logger.info("Executing rule DF.11_3.3V")
df11_l1  = comp_butt.width(0.3.um, euclidian).polygons(0.001).not_interacting(v5_xtor).not_interacting(dualgate)
df11_l1.output("DF.11_3.3V", "DF.11_3.3V : Min. Length of butting COMP edge. : 0.3µm")
df11_l1.forget

# Rule DF.11_5V: Min. Length of butting COMP edge. is 0.3µm
logger.info("Executing rule DF.11_5V")
df11_l1  = comp_butt.width(0.3.um, euclidian).polygons(0.001).overlapping(dualgate)
df11_l1.output("DF.11_5V", "DF.11_5V : Min. Length of butting COMP edge. : 0.3µm")
df11_l1.forget

comp_butt.forget

# Rule DF.12_3.3V: COMP not covered by Nplus or Pplus is forbidden (except those COMP under marking).
logger.info("Executing rule DF.12_3.3V")
df12_l1 = comp.not_interacting(schottky_diode).not_inside(nplus.or(pplus)).not_interacting(v5_xtor).not_interacting(dualgate)
df12_l1.output("DF.12_3.3V", "DF.12_3.3V : COMP not covered by Nplus or Pplus is forbidden (except those COMP under marking).")
df12_l1.forget

# Rule DF.12_5V: COMP not covered by Nplus or Pplus is forbidden (except those COMP under marking).
logger.info("Executing rule DF.12_5V")
df12_l1 = comp.not_interacting(schottky_diode).not_inside(nplus.or(pplus)).overlapping(dualgate)
df12_l1.output("DF.12_5V", "DF.12_5V : COMP not covered by Nplus or Pplus is forbidden (except those COMP under marking).")
df12_l1.forget

df13_ncomp = ncomp.inside(nwell.covering(ncomp).covering(pcomp))
df13_pcomp = pcomp.inside(nwell.covering(ncomp).covering(pcomp))
# Rule DF.13_3.3V: Max distance of Nwell tap (NCOMP inside Nwell) from (PCOMP inside Nwell).
logger.info("Executing rule DF.13_3.3V")
df13_l1 = df13_ncomp.not_interacting(df13_pcomp.sized(20.um)).not_interacting(v5_xtor).not_interacting(dualgate)
df13_l1.output("DF.13_3.3V", "DF.13_3.3V : Max distance of Nwell tap (NCOMP inside Nwell) from (PCOMP inside Nwell).")
df13_l1.forget

# Rule DF.13_5V: Max distance of Nwell tap (NCOMP inside Nwell) from (PCOMP inside Nwell).
logger.info("Executing rule DF.13_5V")
df13_l1 = df13_ncomp.not_interacting(df13_pcomp.sized(15.um)).overlapping(dualgate)
df13_l1.output("DF.13_5V", "DF.13_5V : Max distance of Nwell tap (NCOMP inside Nwell) from (PCOMP inside Nwell).")
df13_l1.forget

df13_ncomp.forget

df13_pcomp.forget

# Rule DF.14_3.3V: Max distance of substrate tap (PCOMP outside Nwell) from (NCOMP outside Nwell).
logger.info("Executing rule DF.14_3.3V")
df14_l1 = pcomp.outside(nwell).not_interacting(ncomp.outside(nwell).sized(20.um)).not_interacting(v5_xtor).not_interacting(dualgate)
df14_l1.output("DF.14_3.3V", "DF.14_3.3V : Max distance of substrate tap (PCOMP outside Nwell) from (NCOMP outside Nwell).")
df14_l1.forget

# Rule DF.14_5V: Max distance of substrate tap (PCOMP outside Nwell) from (NCOMP outside Nwell).
logger.info("Executing rule DF.14_5V")
df14_l1 = pcomp.outside(nwell).not_interacting(ncomp.outside(nwell).sized(15.um)).overlapping(dualgate)
df14_l1.output("DF.14_5V", "DF.14_5V : Max distance of substrate tap (PCOMP outside Nwell) from (NCOMP outside Nwell).")
df14_l1.forget

# rule DF.15a_3.3V is not a DRC check

# rule DF.15a_5V is not a DRC check

# rule DF.15b_3.3V is not a DRC check

# rule DF.15b_5V is not a DRC check

ncomp_df16 = ncomp.outside(nwell).outside(dnwell)
# Rule DF.16_3.3V: Min. space from (Nwell outside DNWELL) to (NCOMP outside Nwell and DNWELL). is 0.43µm
logger.info("Executing rule DF.16_3.3V")
df16_l1  = ncomp_df16.not_inside(ymtp_mk).outside(sramcore).separation(nwell.outside(dnwell).not_inside(ymtp_mk), 0.43.um, euclidian).polygons(0.001).not_interacting(v5_xtor).not_interacting(dualgate)
df16_l1.output("DF.16_3.3V", "DF.16_3.3V : Min. space from (Nwell outside DNWELL) to (NCOMP outside Nwell and DNWELL). : 0.43µm")
df16_l1.forget

# Rule DF.16_5V: Min. space from (Nwell outside DNWELL) to (NCOMP outside Nwell and DNWELL). is 0.6µm
logger.info("Executing rule DF.16_5V")
df16_l1  = ncomp_df16.not_inside(ymtp_mk).outside(sramcore).separation(nwell.outside(dnwell).not_inside(ymtp_mk), 0.6.um, euclidian).polygons(0.001).overlapping(dualgate)
df16_l1.output("DF.16_5V", "DF.16_5V : Min. space from (Nwell outside DNWELL) to (NCOMP outside Nwell and DNWELL). : 0.6µm")
df16_l1.forget

pcomp_df17 = pcomp.outside(nwell).outside(dnwell)
# Rule DF.17_3.3V: Min. space from (Nwell Outside DNWELL) to (PCOMP outside Nwell and DNWELL). is 0.12µm
logger.info("Executing rule DF.17_3.3V")
df17_l1  = pcomp_df17.separation(nwell.outside(dnwell), 0.12.um, euclidian).polygons(0.001).not_interacting(v5_xtor).not_interacting(dualgate)
df17_l1.output("DF.17_3.3V", "DF.17_3.3V : Min. space from (Nwell Outside DNWELL) to (PCOMP outside Nwell and DNWELL). : 0.12µm")
df17_l1.forget

# Rule DF.17_5V: Min. space from (Nwell Outside DNWELL) to (PCOMP outside Nwell and DNWELL). is 0.16µm
logger.info("Executing rule DF.17_5V")
df17_l1  = pcomp_df17.separation(nwell.outside(dnwell), 0.16.um, euclidian).polygons(0.001).overlapping(dualgate)
df17_l1.output("DF.17_5V", "DF.17_5V : Min. space from (Nwell Outside DNWELL) to (PCOMP outside Nwell and DNWELL). : 0.16µm")
df17_l1.forget

# Rule DF.18_3.3V: Min. DNWELL space to (PCOMP outside Nwell and DNWELL). is 2.5µm
logger.info("Executing rule DF.18_3.3V")
df18_l1  = pcomp_df17.separation(dnwell, 2.5.um, euclidian).polygons(0.001).not_interacting(v5_xtor).not_interacting(dualgate)
df18_l1.output("DF.18_3.3V", "DF.18_3.3V : Min. DNWELL space to (PCOMP outside Nwell and DNWELL). : 2.5µm")
df18_l1.forget

# Rule DF.18_5V: Min. DNWELL space to (PCOMP outside Nwell and DNWELL). is 2.5µm
logger.info("Executing rule DF.18_5V")
df18_l1  = pcomp_df17.separation(dnwell, 2.5.um, euclidian).polygons(0.001).overlapping(dualgate)
df18_l1.output("DF.18_5V", "DF.18_5V : Min. DNWELL space to (PCOMP outside Nwell and DNWELL). : 2.5µm")
df18_l1.forget

pcomp_df17.forget

# Rule DF.19_3.3V: Min. DNWELL space to (NCOMP outside Nwell and DNWELL). is 3.2µm
logger.info("Executing rule DF.19_3.3V")
df19_l1  = ncomp_df16.separation(dnwell, 3.2.um, euclidian).polygons(0.001).not_interacting(v5_xtor).not_interacting(dualgate)
df19_l1.output("DF.19_3.3V", "DF.19_3.3V : Min. DNWELL space to (NCOMP outside Nwell and DNWELL). : 3.2µm")
df19_l1.forget

# Rule DF.19_5V: Min. DNWELL space to (NCOMP outside Nwell and DNWELL). is 3.28µm
logger.info("Executing rule DF.19_5V")
df19_l1  = ncomp_df16.separation(dnwell, 3.28.um, euclidian).polygons(0.001).overlapping(dualgate)
df19_l1.output("DF.19_5V", "DF.19_5V : Min. DNWELL space to (NCOMP outside Nwell and DNWELL). : 3.28µm")
df19_l1.forget

ncomp_df16.forget

#================================================
#--------------------DUALGATE--------------------
#================================================

# Rule DV.1: Min. Dualgate enclose DNWELL. is 0.5µm
logger.info("Executing rule DV.1")
dv1_l1 = dualgate.enclosing(dnwell, 0.5.um, euclidian).polygons(0.001)
dv1_l2 = dnwell.not_outside(dualgate).not(dualgate)
dv1_l  = dv1_l1.or(dv1_l2)
dv1_l.output("DV.1", "DV.1 : Min. Dualgate enclose DNWELL. : 0.5µm")
dv1_l1.forget
dv1_l2.forget
dv1_l.forget

# Rule DV.2: Min. Dualgate Space. Merge if Space is less than this design rule. is 0.44µm
logger.info("Executing rule DV.2")
dv2_l1  = dualgate.space(0.44.um, euclidian).polygons(0.001)
dv2_l1.output("DV.2", "DV.2 : Min. Dualgate Space. Merge if Space is less than this design rule. : 0.44µm")
dv2_l1.forget

# Rule DV.3: Min. Dualgate to COMP space [unrelated]. is 0.24µm
logger.info("Executing rule DV.3")
dv3_l1  = dualgate.separation(comp.outside(dualgate), 0.24.um, euclidian).polygons(0.001)
dv3_l1.output("DV.3", "DV.3 : Min. Dualgate to COMP space [unrelated]. : 0.24µm")
dv3_l1.forget

# rule DV.4 is not a DRC check

# Rule DV.5: Min. Dualgate width. is 0.7µm
logger.info("Executing rule DV.5")
dv5_l1  = dualgate.width(0.7.um, euclidian).polygons(0.001)
dv5_l1.output("DV.5", "DV.5 : Min. Dualgate width. : 0.7µm")
dv5_l1.forget

comp_dv = comp.not(pcomp.outside(nwell))
# Rule DV.6: Min. Dualgate enclose COMP (except substrate tap). is 0.24µm
logger.info("Executing rule DV.6")
dv6_l1 = dualgate.enclosing(comp_dv, 0.24.um, euclidian).polygons(0.001)
dv6_l2 = comp_dv.not_outside(dualgate).not(dualgate)
dv6_l  = dv6_l1.or(dv6_l2)
dv6_l.output("DV.6", "DV.6 : Min. Dualgate enclose COMP (except substrate tap). : 0.24µm")
dv6_l1.forget
dv6_l2.forget
dv6_l.forget

# Rule DV.7: COMP (except substrate tap) can not be partially overlapped by Dualgate.
logger.info("Executing rule DV.7")
dv7_l1 = dualgate.not_outside(comp_dv).not(dualgate.covering(comp_dv))
dv7_l1.output("DV.7", "DV.7 : COMP (except substrate tap) can not be partially overlapped by Dualgate.")
dv7_l1.forget

comp_dv.forget

# Rule DV.8: Min Dualgate enclose Poly2. is 0.4µm
logger.info("Executing rule DV.8")
dv8_l1 = dualgate.enclosing(poly2, 0.4.um, euclidian).polygons(0.001)
dv8_l2 = poly2.not_outside(dualgate).not(dualgate)
dv8_l  = dv8_l1.or(dv8_l2)
dv8_l.output("DV.8", "DV.8 : Min Dualgate enclose Poly2. : 0.4µm")
dv8_l1.forget
dv8_l2.forget
dv8_l.forget

# Rule DV.9: 3.3V and 5V/6V PMOS cannot be sitting inside same NWELL.
logger.info("Executing rule DV.9")
dv9_l1 = nwell.covering(pgate.and(dualgate)).covering(pgate.not_inside(v5_xtor).not_inside(dualgate))
dv9_l1.output("DV.9", "DV.9 : 3.3V and 5V/6V PMOS cannot be sitting inside same NWELL.")
dv9_l1.forget

#================================================
#---------------------POLY2----------------------
#================================================

# Rule PL.1_3.3V: Interconnect Width (outside PLFUSE). is 0.18µm
logger.info("Executing rule PL.1_3.3V")
pl1_l1  = poly2.outside(plfuse).not(ymtp_mk).width(0.18.um, euclidian).polygons(0.001).not_interacting(v5_xtor).not_interacting(dualgate)
pl1_l1.output("PL.1_3.3V", "PL.1_3.3V : Interconnect Width (outside PLFUSE). : 0.18µm")
pl1_l1.forget

# Rule PL.1_5V: Interconnect Width (outside PLFUSE). is 0.2µm
logger.info("Executing rule PL.1_5V")
pl1_l1  = poly2.outside(plfuse).not(ymtp_mk).width(0.2.um, euclidian).polygons(0.001).overlapping(dualgate)
pl1_l1.output("PL.1_5V", "PL.1_5V : Interconnect Width (outside PLFUSE). : 0.2µm")
pl1_l1.forget

# Rule PL.1a_3.3V: Interconnect Width (inside PLFUSE). is 0.18µm
logger.info("Executing rule PL.1a_3.3V")
pl1a_l1  = poly2.inside(plfuse).width(0.18.um, euclidian).polygons(0.001).not_interacting(v5_xtor).not_interacting(dualgate)
pl1a_l1.output("PL.1a_3.3V", "PL.1a_3.3V : Interconnect Width (inside PLFUSE). : 0.18µm")
pl1a_l1.forget

# Rule PL.1a_5V: Interconnect Width (inside PLFUSE). is 0.18µm
logger.info("Executing rule PL.1a_5V")
pl1a_l1  = poly2.inside(plfuse).width(0.18.um, euclidian).polygons(0.001).overlapping(dualgate)
pl1a_l1.output("PL.1a_5V", "PL.1a_5V : Interconnect Width (inside PLFUSE). : 0.18µm")
pl1a_l1.forget

# Rule PL.2_3.3V: Gate Width (Channel Length). is 0.28µm
logger.info("Executing rule PL.2_3.3V")
pl2_l1  = poly2.edges.and(tgate.edges).not(otp_mk).not(ymtp_mk).width(0.28.um, euclidian).polygons(0.001).not_interacting(v5_xtor).not_interacting(dualgate)
pl2_l1.output("PL.2_3.3V", "PL.2_3.3V : Gate Width (Channel Length). : 0.28µm")
pl2_l1.forget

pl_2_5v_n = comp.not(poly2).edges.and(ngate.edges).and(v5_xtor).and(dualgate).space(0.6.um, euclidian).polygons
pl_2_5v_p = comp.not(poly2).edges.and(pgate.edges).and(v5_xtor).and(dualgate).space(0.5.um, euclidian).polygons
pl_2_6v_n = comp.not(poly2).edges.and(ngate.edges).not(v5_xtor).and(dualgate).space(0.7.um, euclidian).polygons
pl_2_6v_p = comp.not(poly2).edges.and(pgate.edges).not(v5_xtor).and(dualgate).space(0.55.um, euclidian).polygons
# Rule PL.2_5V: Gate Width (Channel Length).
logger.info("Executing rule PL.2_5V")
pl2_l1 = pl_2_5v_n.or(pl_2_5v_p).or(pl_2_6v_n.or(pl_2_6v_p))
pl2_l1.output("PL.2_5V", "PL.2_5V : Gate Width (Channel Length).")
pl2_l1.forget

pl_2_5v_n.forget

pl_2_5v_p.forget

pl_2_6v_n.forget

pl_2_6v_p.forget

# Rule PL.3a_3.3V: Space on COMP/Field. is 0.24µm
logger.info("Executing rule PL.3a_3.3V")
pl3a_l1  = (tgate).or(poly2.not(comp)).not(otp_mk).space(0.24.um, euclidian).polygons(0.001).not_interacting(v5_xtor).not_interacting(dualgate)
pl3a_l1.output("PL.3a_3.3V", "PL.3a_3.3V : Space on COMP/Field. : 0.24µm")
pl3a_l1.forget

# Rule PL.3a_5V: Space on COMP/Field. is 0.24µm
logger.info("Executing rule PL.3a_5V")
pl3a_l1  = (tgate).or(poly2.not(comp)).not(otp_mk).space(0.24.um, euclidian).polygons(0.001).overlapping(dualgate)
pl3a_l1.output("PL.3a_5V", "PL.3a_5V : Space on COMP/Field. : 0.24µm")
pl3a_l1.forget

# rule PL.3b_3.3V is not a DRC check

# rule PL.3b_5V is not a DRC check

poly_pl = poly2.not(otp_mk).not(ymtp_mk).not(mvsd).not(mvpsd)
comp_pl = comp.not(otp_mk).not(ymtp_mk).not(mvsd).not(mvpsd)
# Rule PL.4_3.3V: Extension beyond COMP to form Poly2 end cap. is 0.22µm
logger.info("Executing rule PL.4_3.3V")
pl4_l1 = poly_pl.enclosing(comp.not(otp_mk).not(ymtp_mk), 0.22.um, euclidian).polygons(0.001).not_interacting(v5_xtor).not_interacting(dualgate)
pl4_l1.output("PL.4_3.3V", "PL.4_3.3V : Extension beyond COMP to form Poly2 end cap. : 0.22µm")
pl4_l1.forget

# Rule PL.4_5V: Extension beyond COMP to form Poly2 end cap. is 0.22µm
logger.info("Executing rule PL.4_5V")
pl4_l1 = poly_pl.enclosing(comp.not(otp_mk).not(ymtp_mk), 0.22.um, euclidian).polygons(0.001).overlapping(dualgate)
pl4_l1.output("PL.4_5V", "PL.4_5V : Extension beyond COMP to form Poly2 end cap. : 0.22µm")
pl4_l1.forget

# Rule PL.5a_3.3V: Space from field Poly2 to unrelated COMP Spacer from field Poly2 to Guard-ring. is 0.1µm
logger.info("Executing rule PL.5a_3.3V")
pl5a_l1  = poly_pl.separation(comp_pl, 0.1.um, euclidian).polygons(0.001).not_interacting(v5_xtor).not_interacting(dualgate)
pl5a_l1.output("PL.5a_3.3V", "PL.5a_3.3V : Space from field Poly2 to unrelated COMP Spacer from field Poly2 to Guard-ring. : 0.1µm")
pl5a_l1.forget

# Rule PL.5a_5V: Space from field Poly2 to unrelated COMP Spacer from field Poly2 to Guard-ring. is 0.3µm
logger.info("Executing rule PL.5a_5V")
pl5a_l1  = poly_pl.outside(sramcore).separation(comp_pl, 0.3.um, euclidian).polygons(0.001).overlapping(dualgate)
pl5a_l1.output("PL.5a_5V", "PL.5a_5V : Space from field Poly2 to unrelated COMP Spacer from field Poly2 to Guard-ring. : 0.3µm")
pl5a_l1.forget

# Rule PL.5b_3.3V: Space from field Poly2 to related COMP. is 0.1µm
logger.info("Executing rule PL.5b_3.3V")
pl5b_l1  = poly_pl.separation(comp_pl, 0.1.um, euclidian).polygons(0.001).not_interacting(v5_xtor).not_interacting(dualgate)
pl5b_l1.output("PL.5b_3.3V", "PL.5b_3.3V : Space from field Poly2 to related COMP. : 0.1µm")
pl5b_l1.forget

# Rule PL.5b_5V: Space from field Poly2 to related COMP. is 0.3µm
logger.info("Executing rule PL.5b_5V")
pl5b_l1  = poly_pl.outside(sramcore).separation(comp_pl, 0.3.um, euclidian).polygons(0.001).overlapping(dualgate)
pl5b_l1.output("PL.5b_5V", "PL.5b_5V : Space from field Poly2 to related COMP. : 0.3µm")
pl5b_l1.forget

poly_pl.forget

comp_pl.forget

poly_90deg = poly2.corners(90.0).sized(0.1).or(poly2.corners(-90.0).sized(0.1)).not(ymtp_mk)
# Rule PL.6: 90 degree bends on the COMP are not allowed.
logger.info("Executing rule PL.6")
pl6_l1 = poly2.corners(90.0).sized(0.1).or(poly2.corners(-90.0).sized(0.1)).not(ymtp_mk).inside(comp.not(ymtp_mk))
pl6_l1.output("PL.6", "PL.6 : 90 degree bends on the COMP are not allowed.")
pl6_l1.forget

poly_90deg.forget

poly_45deg = poly2.edges.with_angle(-45).or(poly2.edges.with_angle(45))
# Rule PL.7_3.3V: 45 degree bent gate width is 0.3µm
logger.info("Executing rule PL.7_3.3V")
pl7_l1  = poly_45deg.width(0.3.um, euclidian).polygons(0.001).not_interacting(v5_xtor).not_interacting(dualgate)
pl7_l1.output("PL.7_3.3V", "PL.7_3.3V : 45 degree bent gate width : 0.3µm")
pl7_l1.forget

# Rule PL.7_5V: 45 degree bent gate width is 0.7µm
logger.info("Executing rule PL.7_5V")
pl7_l1  = poly_45deg.width(0.7.um, euclidian).polygons(0.001).overlapping(dualgate)
pl7_l1.output("PL.7_5V", "PL.7_5V : 45 degree bent gate width : 0.7µm")
pl7_l1.forget

poly_45deg.forget

# Rule PL.9: Poly2 inter connect connecting 3.3V and 5V areas (area inside and outside Dualgate) are not allowed. They shall be done though metal lines only.
logger.info("Executing rule PL.9")
pl9_l1 = poly2.interacting(poly2.not(v5_xtor).not(dualgate)).interacting(poly2.and(dualgate))
pl9_l1.output("PL.9", "PL.9 : Poly2 inter connect connecting 3.3V and 5V areas (area inside and outside Dualgate) are not allowed. They shall be done though metal lines only.")
pl9_l1.forget

# rule PL.10 is not a DRC check

# Rule PL.11: V5_Xtor must enclose 5V device.
logger.info("Executing rule PL.11")
pl11_l1 = v5_xtor.not_interacting(dualgate.or(otp_mk))
pl11_l1.output("PL.11", "PL.11 : V5_Xtor must enclose 5V device.")
pl11_l1.forget

# rule PL.12_3.3V is not a DRC check

# Rule PL.12: V5_Xtor enclose 5V Comp.
logger.info("Executing rule PL.12")
pl12_l1 = comp.interacting(v5_xtor).not(v5_xtor)
pl12_l1.output("PL.12", "PL.12 : V5_Xtor enclose 5V Comp.")
pl12_l1.forget

#================================================
#---------------------NPLUS----------------------
#================================================

# Rule NP.1: min. nplus width is 0.4µm
logger.info("Executing rule NP.1")
np1_l1  = nplus.width(0.4.um, euclidian).polygons(0.001)
np1_l1.output("NP.1", "NP.1 : min. nplus width : 0.4µm")
np1_l1.forget

# Rule NP.2: min. nplus spacing is 0.4µm
logger.info("Executing rule NP.2")
np2_l1  = nplus.space(0.4.um, euclidian).polygons(0.001)
np2_l1.output("NP.2", "NP.2 : min. nplus spacing : 0.4µm")
np2_l1.forget

# Rule NP.3a: Space to PCOMP for PCOMP: (1) Inside Nwell (2) Outside LVPWELL but inside DNWELL. is 0.16µm
logger.info("Executing rule NP.3a")
np3a_l1  = nplus.separation((pcomp.inside(nwell)).or(pcomp.outside(lvpwell).inside(dnwell)), 0.16.um, euclidian).polygons(0.001)
np3a_l1.output("NP.3a", "NP.3a : Space to PCOMP for PCOMP: (1) Inside Nwell (2) Outside LVPWELL but inside DNWELL. : 0.16µm")
np3a_l1.forget

np_3bi_extend = lvpwell.inside(dnwell).sized(-0.429.um)
np_3bi = pcomp.edges.and(lvpwell.inside(dnwell).not(np_3bi_extend))
# Rule NP.3bi: Space to PCOMP: For Inside DNWELL, inside LVPWELL:(i) For PCOMP overlap by LVPWELL < 0.43um. is 0.16µm
logger.info("Executing rule NP.3bi")
np3bi_l1  = nplus.not_outside(lvpwell).inside(dnwell).edges.separation(np_3bi, 0.16.um, euclidian).polygons(0.001)
np3bi_l1.output("NP.3bi", "NP.3bi : Space to PCOMP: For Inside DNWELL, inside LVPWELL:(i) For PCOMP overlap by LVPWELL < 0.43um. : 0.16µm")
np3bi_l1.forget

np_3bi_extend.forget

np_3bi.forget

np_3bii_extend = lvpwell.inside(dnwell).sized(-0.429.um)
np_3bii = pcomp.edges.and(np_3bii_extend)
# Rule NP.3bii: Space to PCOMP: For Inside DNWELL, inside LVPWELL:(ii) For PCOMP overlap by LVPWELL >= 0.43um. is 0.08µm
logger.info("Executing rule NP.3bii")
np3bii_l1  = nplus.not_outside(lvpwell).inside(dnwell).edges.separation(np_3bii, 0.08.um, euclidian).polygons(0.001)
np3bii_l1.output("NP.3bii", "NP.3bii : Space to PCOMP: For Inside DNWELL, inside LVPWELL:(ii) For PCOMP overlap by LVPWELL >= 0.43um. : 0.08µm")
np3bii_l1.forget

np_3bii_extend.forget

np_3bii.forget

np_3ci = pcomp.edges.and(nwell.outside(dnwell).sized(0.429.um))
# Rule NP.3ci: Space to PCOMP: For Outside DNWELL:(i) For PCOMP space to Nwell < 0.43um. is 0.16µm
logger.info("Executing rule NP.3ci")
np3ci_l1 = nplus.outside(dnwell).edges.separation(np_3ci, 0.16.um, euclidian).polygons
np3ci_l1.output("NP.3ci", "NP.3ci : Space to PCOMP: For Outside DNWELL:(i) For PCOMP space to Nwell < 0.43um. : 0.16µm")
np3ci_l1.forget

np_3ci.forget

np_3cii = pcomp.edges.not(nwell.outside(dnwell).sized(0.429.um))
# Rule NP.3cii: Space to PCOMP: For Outside DNWELL:(ii) For PCOMP space to Nwell >= 0.43um. is 0.08µm
logger.info("Executing rule NP.3cii")
np3cii_l1 = nplus.outside(dnwell).edges.separation(np_3cii, 0.08.um, euclidian).polygons
np3cii_l1.output("NP.3cii", "NP.3cii : Space to PCOMP: For Outside DNWELL:(ii) For PCOMP space to Nwell >= 0.43um. : 0.08µm")
np3cii_l1.forget

np_3cii.forget

# Rule NP.3d: Min/max space to a butted PCOMP.
logger.info("Executing rule NP.3d")
np3d_l1 = nplus.not_outside(pcomp)
np3d_l1.output("NP.3d", "NP.3d : Min/max space to a butted PCOMP.")
np3d_l1.forget

# Rule NP.3e: Space to related PCOMP edge adjacent to a butting edge.
logger.info("Executing rule NP.3e")
np3e_l1 = nplus.not_outside(pcomp)
np3e_l1.output("NP.3e", "NP.3e : Space to related PCOMP edge adjacent to a butting edge.")
np3e_l1.forget

# Rule NP.4a: Space to related P-channel gate at a butting edge parallel to gate. is 0.32µm
logger.info("Executing rule NP.4a")
np4a_l1 = nplus.edges.and(pcomp.edges).separation(pgate.edges, 0.32.um, projection).polygons(0.001)
np4a_l1.output("NP.4a", "NP.4a : Space to related P-channel gate at a butting edge parallel to gate. : 0.32µm")
np4a_l1.forget

np_4b_poly = poly2.edges.interacting(pgate.edges.not(pcomp.edges)).centers(0, 0.99).and(pgate.sized(0.32.um))
# Rule NP.4b: Within 0.32um of channel, space to P-channel gate extension perpendicular to the direction of Poly2.
logger.info("Executing rule NP.4b")
np4b_l1 = nplus.interacting(nplus.edges.separation(np_4b_poly, 0.22.um, projection).polygons(0.001))
np4b_l1.output("NP.4b", "NP.4b : Within 0.32um of channel, space to P-channel gate extension perpendicular to the direction of Poly2.")
np4b_l1.forget

np_4b_poly.forget

# Rule NP.5a: Overlap of N-channel gate. is 0.23µm
logger.info("Executing rule NP.5a")
np5a_l1 = nplus.enclosing(ngate, 0.23.um, euclidian).polygons(0.001)
np5a_l2 = ngate.not_outside(nplus).not(nplus)
np5a_l  = np5a_l1.or(np5a_l2)
np5a_l.output("NP.5a", "NP.5a : Overlap of N-channel gate. : 0.23µm")
np5a_l1.forget
np5a_l2.forget
np5a_l.forget

# Rule NP.5b: Extension beyond COMP for the COMP (1) inside LVPWELL (2) outside Nwell and DNWELL. is 0.16µm
logger.info("Executing rule NP.5b")
np5b_l1 = nplus.not_outside(lvpwell).or(nplus.outside(nwell).outside(dnwell)).edges.not(pplus).enclosing(comp.edges, 0.16.um, euclidian).polygons(0.001)
np5b_l1.output("NP.5b", "NP.5b : Extension beyond COMP for the COMP (1) inside LVPWELL (2) outside Nwell and DNWELL. : 0.16µm")
np5b_l1.forget

np_5ci_background = nplus.not_inside(lvpwell).inside(dnwell).edges
np_5ci_foreground = ncomp.not_inside(lvpwell).inside(dnwell).edges.not(pplus.edges).and(lvpwell.inside(dnwell).sized(0.429.um))
# Rule NP.5ci: Extension beyond COMP: For Inside DNWELL: (i)For Nplus < 0.43um from LVPWELL edge for Nwell or DNWELL tap inside DNWELL. is 0.16µm
logger.info("Executing rule NP.5ci")
np5ci_l1 = np_5ci_background.enclosing(np_5ci_foreground, 0.16.um, projection).polygons(0.001)
np5ci_l1.output("NP.5ci", "NP.5ci : Extension beyond COMP: For Inside DNWELL: (i)For Nplus < 0.43um from LVPWELL edge for Nwell or DNWELL tap inside DNWELL. : 0.16µm")
np5ci_l1.forget

np_5ci_background.forget

np_5ci_foreground.forget

np_5cii_background = nplus.not_inside(lvpwell).inside(dnwell).edges
np_5cii_foreground = ncomp.not_inside(lvpwell).inside(dnwell).edges.not(pplus.edges).not(lvpwell.inside(dnwell).sized(0.429.um))
# Rule NP.5cii: Extension beyond COMP: For Inside DNWELL: (ii) For Nplus >= 0.43um from LVPWELL edge for Nwell or DNWELL tap inside DNWELL. is 0.02µm
logger.info("Executing rule NP.5cii")
np5cii_l1 = np_5cii_background.enclosing(np_5cii_foreground, 0.02.um, projection).polygons(0.001)
np5cii_l1.output("NP.5cii", "NP.5cii : Extension beyond COMP: For Inside DNWELL: (ii) For Nplus >= 0.43um from LVPWELL edge for Nwell or DNWELL tap inside DNWELL. : 0.02µm")
np5cii_l1.forget

np_5cii_background.forget

np_5cii_foreground.forget

np_5di_background = nplus.not_outside(nwell).outside(dnwell).edges
np_5di_extend     = nwell.outside(dnwell).not(nwell.outside(dnwell).sized(-0.429.um))
np_5di_foreground = ncomp.not_outside(nwell).outside(dnwell).edges.not(pplus.edges).and(np_5di_extend)
# Rule NP.5di: Extension beyond COMP: For Outside DNWELL, inside Nwell: (i) For Nwell overlap of Nplus < 0.43um. is 0.16µm
logger.info("Executing rule NP.5di")
np5di_l1 = np_5di_background.enclosing(np_5di_foreground, 0.16.um, projection).polygons(0.001)
np5di_l1.output("NP.5di", "NP.5di : Extension beyond COMP: For Outside DNWELL, inside Nwell: (i) For Nwell overlap of Nplus < 0.43um. : 0.16µm")
np5di_l1.forget

np_5di_background.forget

np_5di_extend.forget

np_5di_foreground.forget

np_5dii_background = nplus.not_outside(nwell).outside(dnwell).edges.not(pplus.edges)
np_5dii_extend     = nwell.outside(dnwell).sized(-0.429.um)
np_5dii_foreground = ncomp.not_outside(nwell).outside(dnwell).edges.not(pplus.edges).and(np_5dii_extend)
# Rule NP.5dii: Extension beyond COMP: For Outside DNWELL, inside Nwell: (ii) For Nwell overlap of Nplus >= 0.43um. is 0.02µm
logger.info("Executing rule NP.5dii")
np5dii_l1 = np_5dii_background.enclosing(np_5dii_foreground, 0.02.um, euclidian).polygons(0.001)
np5dii_l1.output("NP.5dii", "NP.5dii : Extension beyond COMP: For Outside DNWELL, inside Nwell: (ii) For Nwell overlap of Nplus >= 0.43um. : 0.02µm")
np5dii_l1.forget

np_5dii_background.forget

np_5dii_extend.forget

np_5dii_foreground.forget

# Rule NP.6: Overlap with NCOMP butted to PCOMP. is 0.22µm
logger.info("Executing rule NP.6")
np6_l1 = comp.interacting(nplus).enclosing(pcomp.interacting(nplus), 0.22.um, projection).polygons
np6_l1.output("NP.6", "NP.6 : Overlap with NCOMP butted to PCOMP. : 0.22µm")
np6_l1.forget

# Rule NP.7: Space to unrelated unsalicided Poly2. is 0.18µm
logger.info("Executing rule NP.7")
np7_l1  = nplus.separation(poly2.and(sab), 0.18.um, euclidian).polygons(0.001)
np7_l1.output("NP.7", "NP.7 : Space to unrelated unsalicided Poly2. : 0.18µm")
np7_l1.forget

# Rule NP.8a: Minimum Nplus area (um2). is 0.35µm²
logger.info("Executing rule NP.8a")
np8a_l1  = nplus.with_area(nil, 0.35.um)
np8a_l1.output("NP.8a", "NP.8a : Minimum Nplus area (um2). : 0.35µm²")
np8a_l1.forget

# Rule NP.8b: Minimum area enclosed by Nplus (um2). is 0.35µm²
logger.info("Executing rule NP.8b")
np8b_l1  = nplus.holes.with_area(nil, 0.35.um)
np8b_l1.output("NP.8b", "NP.8b : Minimum area enclosed by Nplus (um2). : 0.35µm²")
np8b_l1.forget

# Rule NP.9: Overlap of unsalicided Poly2. is 0.18µm
logger.info("Executing rule NP.9")
np9_l1 = nplus.enclosing(poly2.and(sab), 0.18.um, euclidian).polygons(0.001)
np9_l2 = poly2.and(sab).not_outside(nplus).not(nplus)
np9_l  = np9_l1.or(np9_l2)
np9_l.output("NP.9", "NP.9 : Overlap of unsalicided Poly2. : 0.18µm")
np9_l1.forget
np9_l2.forget
np9_l.forget

# Rule NP.10: Overlap of unsalicided COMP. is 0.18µm
logger.info("Executing rule NP.10")
np10_l1 = nplus.enclosing(comp.and(sab), 0.18.um, euclidian).polygons(0.001)
np10_l1.output("NP.10", "NP.10 : Overlap of unsalicided COMP. : 0.18µm")
np10_l1.forget

np_11_in_dnwell = nplus.interacting(nplus.edges.and(pcomp.edges).and(lvpwell.inside(dnwell).not(lvpwell.inside(dnwell).sized(-0.429.um))))
np_11_out_dnwell = nplus.interacting(nplus.edges.and(pcomp.edges).and(nwell.outside(dnwell).sized(0.429.um)))
# Rule NP.11: Butting Nplus and PCOMP is forbidden within 0.43um of Nwell edge (for outside DNWELL) and of LVPWELL edge (for inside DNWELL case).
logger.info("Executing rule NP.11")
np11_l1 = np_11_in_dnwell.or(np_11_out_dnwell)
np11_l1.output("NP.11", "NP.11 : Butting Nplus and PCOMP is forbidden within 0.43um of Nwell edge (for outside DNWELL) and of LVPWELL edge (for inside DNWELL case).")
np11_l1.forget

np_11_in_dnwell.forget

np_11_out_dnwell.forget

# Rule NP.12: Overlap with P-channel poly2 gate extension is forbidden within 0.32um of P-channel gate.
logger.info("Executing rule NP.12")
np12_l1 = nplus.interacting(nplus.edges.separation(pgate.edges.and(pcomp.edges), 0.32.um, euclidian).polygons(0.001))
np12_l1.output("NP.12", "NP.12 : Overlap with P-channel poly2 gate extension is forbidden within 0.32um of P-channel gate.")
np12_l1.forget

#================================================
#---------------------PPLUS----------------------
#================================================

# Rule PP.1: min. pplus width is 0.4µm
logger.info("Executing rule PP.1")
pp1_l1  = pplus.width(0.4.um, euclidian).polygons(0.001)
pp1_l1.output("PP.1", "PP.1 : min. pplus width : 0.4µm")
pp1_l1.forget

# Rule PP.2: min. pplus spacing is 0.4µm
logger.info("Executing rule PP.2")
pp2_l1  = pplus.space(0.4.um, euclidian).polygons(0.001)
pp2_l1.output("PP.2", "PP.2 : min. pplus spacing : 0.4µm")
pp2_l1.forget

# Rule PP.3a: Space to NCOMP for NCOMP (1) inside LVPWELL (2) outside NWELL and DNWELL. is 0.16µm
logger.info("Executing rule PP.3a")
pp3a_l1  = pplus.separation((ncomp.inside(lvpwell)).or(ncomp.outside(nwell).outside(dnwell)), 0.16.um, euclidian).polygons(0.001)
pp3a_l1.output("PP.3a", "PP.3a : Space to NCOMP for NCOMP (1) inside LVPWELL (2) outside NWELL and DNWELL. : 0.16µm")
pp3a_l1.forget

pp_3bi = ncomp.edges.not(lvpwell.inside(dnwell).sized(0.429.um))
# Rule PP.3bi: Space to NCOMP: For Inside DNWELL. (i) NCOMP space to LVPWELL >= 0.43um. is 0.08µm
logger.info("Executing rule PP.3bi")
pp3bi_l1  = pplus.inside(dnwell).edges.separation(pp_3bi, 0.08.um, euclidian).polygons(0.001)
pp3bi_l1.output("PP.3bi", "PP.3bi : Space to NCOMP: For Inside DNWELL. (i) NCOMP space to LVPWELL >= 0.43um. : 0.08µm")
pp3bi_l1.forget

pp_3bi.forget

pp_3bii = ncomp.edges.and(lvpwell.inside(dnwell).sized(0.429.um))
# Rule PP.3bii: Space to NCOMP: For Inside DNWELL. (ii) NCOMP space to LVPWELL < 0.43um. is 0.16µm
logger.info("Executing rule PP.3bii")
pp3bii_l1  = pplus.inside(dnwell).edges.separation(pp_3bii, 0.16.um, euclidian).polygons(0.001)
pp3bii_l1.output("PP.3bii", "PP.3bii : Space to NCOMP: For Inside DNWELL. (ii) NCOMP space to LVPWELL < 0.43um. : 0.16µm")
pp3bii_l1.forget

pp_3bii.forget

pp_3ci_extend = nwell.outside(dnwell).sized(-0.429.um)
pp_3ci = ncomp.edges.and(pp_3ci_extend)
# Rule PP.3ci: Space to NCOMP: For Outside DNWELL, inside Nwell: (i) NWELL Overlap of NCOMP >= 0.43um. is 0.08µm
logger.info("Executing rule PP.3ci")
pp3ci_l1  = pplus.outside(dnwell).edges.separation(pp_3ci, 0.08.um, euclidian).polygons(0.001)
pp3ci_l1.output("PP.3ci", "PP.3ci : Space to NCOMP: For Outside DNWELL, inside Nwell: (i) NWELL Overlap of NCOMP >= 0.43um. : 0.08µm")
pp3ci_l1.forget

pp_3ci_extend.forget

pp_3ci.forget

pp_3cii_extend = nwell.outside(dnwell).not(nwell.outside(dnwell).sized(-0.429.um))
pp_3cii = ncomp.edges.and(pp_3cii_extend)
# Rule PP.3cii: Space to NCOMP: For Outside DNWELL, inside Nwell: (ii) NWELL Overlap of NCOMP 0.43um. is 0.16µm
logger.info("Executing rule PP.3cii")
pp3cii_l1  = pplus.outside(dnwell).edges.separation(pp_3cii, 0.16.um, euclidian).polygons(0.001)
pp3cii_l1.output("PP.3cii", "PP.3cii : Space to NCOMP: For Outside DNWELL, inside Nwell: (ii) NWELL Overlap of NCOMP 0.43um. : 0.16µm")
pp3cii_l1.forget

pp_3cii_extend.forget

pp_3cii.forget

# Rule PP.3d: Min/max space to a butted NCOMP.
logger.info("Executing rule PP.3d")
pp3d_l1 = pplus.not_outside(ncomp)
pp3d_l1.output("PP.3d", "PP.3d : Min/max space to a butted NCOMP.")
pp3d_l1.forget

# Rule PP.3e: Space to NCOMP edge adjacent to a butting edge.
logger.info("Executing rule PP.3e")
pp3e_l1 = pplus.not_outside(ncomp)
pp3e_l1.output("PP.3e", "PP.3e : Space to NCOMP edge adjacent to a butting edge.")
pp3e_l1.forget

# Rule PP.4a: Space related to N-channel gate at a butting edge parallel to gate. is 0.32µm
logger.info("Executing rule PP.4a")
pp4a_l1 = pplus.edges.and(ncomp.edges).separation(ngate.edges, 0.32.um, projection).polygons(0.001)
pp4a_l1.output("PP.4a", "PP.4a : Space related to N-channel gate at a butting edge parallel to gate. : 0.32µm")
pp4a_l1.forget

pp_4b_poly = poly2.edges.interacting(ngate.edges.not(ncomp.edges)).centers(0, 0.99).and(ngate.sized(0.32.um))
# Rule PP.4b: Within 0.32um of channel, space to N-channel gate extension perpendicular to the direction of Poly2.
logger.info("Executing rule PP.4b")
pp4b_l1 = pplus.interacting(pplus.edges.separation(pp_4b_poly, 0.22.um, projection).polygons(0.001))
pp4b_l1.output("PP.4b", "PP.4b : Within 0.32um of channel, space to N-channel gate extension perpendicular to the direction of Poly2.")
pp4b_l1.forget

pp_4b_poly.forget

# Rule PP.5a: Overlap of P-channel gate. is 0.23µm
logger.info("Executing rule PP.5a")
pp5a_l1 = pplus.enclosing(pgate, 0.23.um, euclidian).polygons(0.001)
pp5a_l2 = pgate.not_outside(pplus).not(pplus)
pp5a_l  = pp5a_l1.or(pp5a_l2)
pp5a_l.output("PP.5a", "PP.5a : Overlap of P-channel gate. : 0.23µm")
pp5a_l1.forget
pp5a_l2.forget
pp5a_l.forget

# Rule PP.5b: Extension beyond COMP for COMP (1) Inside NWELL (2) outside LVPWELL but inside DNWELL. is 0.16µm
logger.info("Executing rule PP.5b")
pp5b_l1 = pplus.not_outside(nwell).or(pplus.outside(lvpwell).inside(dnwell)).edges.not(nplus).enclosing(comp.edges, 0.16.um, euclidian).polygons(0.001)
pp5b_l1.output("PP.5b", "PP.5b : Extension beyond COMP for COMP (1) Inside NWELL (2) outside LVPWELL but inside DNWELL. : 0.16µm")
pp5b_l1.forget

pp_5ci_background = pplus.not_outside(lvpwell).inside(dnwell).edges.not(nplus.edges)
pp_5ci_extend = lvpwell.inside(dnwell).sized(-0.429.um)
pp_5ci_foreground = pcomp.not_outside(lvpwell).inside(dnwell).edges.not(nplus.edges).inside_part(pp_5ci_extend)
# Rule PP.5ci: Extension beyond COMP: For Inside DNWELL, inside LVPWELL: (i) For LVPWELL overlap of Pplus >= 0.43um for LVPWELL tap. is 0.02µm
logger.info("Executing rule PP.5ci")
pp5ci_l1 = pp_5ci_background.enclosing(pp_5ci_foreground, 0.02.um, euclidian).polygons(0.001)
pp5ci_l1.output("PP.5ci", "PP.5ci : Extension beyond COMP: For Inside DNWELL, inside LVPWELL: (i) For LVPWELL overlap of Pplus >= 0.43um for LVPWELL tap. : 0.02µm")
pp5ci_l1.forget

pp_5ci_background.forget

pp_5ci_extend.forget

pp_5ci_foreground.forget

pp_5cii_background = pplus.not_outside(lvpwell).inside(dnwell).edges
pp_5cii_extend = lvpwell.inside(dnwell).not(lvpwell.inside(dnwell).sized(-0.429.um))
pp_5cii_foreground = pcomp.not_outside(lvpwell).inside(dnwell).edges.not(nplus.edges).and(pp_5cii_extend)
# Rule PP.5cii: Extension beyond COMP: For Inside DNWELL, inside LVPWELL: (ii) For LVPWELL overlap of Pplus < 0.43um for the LVPWELL tap. is 0.16µm
logger.info("Executing rule PP.5cii")
pp5cii_l1 = pp_5cii_background.enclosing(pp_5cii_foreground, 0.16.um, projection).polygons(0.001)
pp5cii_l1.output("PP.5cii", "PP.5cii : Extension beyond COMP: For Inside DNWELL, inside LVPWELL: (ii) For LVPWELL overlap of Pplus < 0.43um for the LVPWELL tap. : 0.16µm")
pp5cii_l1.forget

pp_5cii_background.forget

pp_5cii_extend.forget

pp_5cii_foreground.forget

pp_5di_background = pplus.outside(dnwell).edges
pp_5di_foreground = pcomp.outside(dnwell).edges.not(nplus.edges).not(nwell.outside(dnwell).sized(0.429.um))
# Rule PP.5di: Extension beyond COMP: For Outside DNWELL (i) For Pplus to NWELL space >= 0.43um for Pfield or LVPWELL tap. is 0.02µm
logger.info("Executing rule PP.5di")
pp5di_l1 = pp_5di_background.enclosing(pp_5di_foreground, 0.02.um, projection).polygons(0.001)
pp5di_l1.output("PP.5di", "PP.5di : Extension beyond COMP: For Outside DNWELL (i) For Pplus to NWELL space >= 0.43um for Pfield or LVPWELL tap. : 0.02µm")
pp5di_l1.forget

pp_5di_background.forget

pp_5di_foreground.forget

pp_5dii_background = pplus.outside(dnwell).edges
pp_5dii_foreground = pcomp.outside(dnwell).edges.not(nplus.edges).and(nwell.outside(dnwell).sized(0.429.um))
# Rule PP.5dii: Extension beyond COMP: For Outside DNWELL (ii) For Pplus to NWELL space < 0.43um for Pfield or LVPWELL tap. is 0.16µm
logger.info("Executing rule PP.5dii")
pp5dii_l1 = pp_5dii_background.enclosing(pp_5dii_foreground, 0.16.um, projection).polygons(0.001)
pp5dii_l1.output("PP.5dii", "PP.5dii : Extension beyond COMP: For Outside DNWELL (ii) For Pplus to NWELL space < 0.43um for Pfield or LVPWELL tap. : 0.16µm")
pp5dii_l1.forget

pp_5dii_background.forget

pp_5dii_foreground.forget

# Rule PP.6: Overlap with PCOMP butted to NCOMP. is 0.22µm
logger.info("Executing rule PP.6")
pp6_l1 = comp.interacting(pplus).enclosing(ncomp.interacting(pplus), 0.22.um, projection).polygons
pp6_l1.output("PP.6", "PP.6 : Overlap with PCOMP butted to NCOMP. : 0.22µm")
pp6_l1.forget

# Rule PP.7: Space to unrelated unsalicided Poly2. is 0.18µm
logger.info("Executing rule PP.7")
pp7_l1  = pplus.separation(poly2.and(sab), 0.18.um, euclidian).polygons(0.001)
pp7_l1.output("PP.7", "PP.7 : Space to unrelated unsalicided Poly2. : 0.18µm")
pp7_l1.forget

# Rule PP.8a: Minimum Pplus area (um2). is 0.35µm²
logger.info("Executing rule PP.8a")
pp8a_l1  = pplus.with_area(nil, 0.35.um)
pp8a_l1.output("PP.8a", "PP.8a : Minimum Pplus area (um2). : 0.35µm²")
pp8a_l1.forget

# Rule PP.8b: Minimum area enclosed by Pplus (um2). is 0.35µm²
logger.info("Executing rule PP.8b")
pp8b_l1  = pplus.holes.with_area(nil, 0.35.um)
pp8b_l1.output("PP.8b", "PP.8b : Minimum area enclosed by Pplus (um2). : 0.35µm²")
pp8b_l1.forget

# Rule PP.9: Overlap of unsalicided Poly2. is 0.18µm
logger.info("Executing rule PP.9")
pp9_l1 = pplus.enclosing(poly2.not_interacting(resistor).and(sab), 0.18.um, euclidian).polygons(0.001)
pp9_l2 = poly2.not_interacting(resistor).and(sab).not_outside(pplus).not(pplus)
pp9_l  = pp9_l1.or(pp9_l2)
pp9_l.output("PP.9", "PP.9 : Overlap of unsalicided Poly2. : 0.18µm")
pp9_l1.forget
pp9_l2.forget
pp9_l.forget

# Rule PP.10: Overlap of unsalicided COMP. is 0.18µm
logger.info("Executing rule PP.10")
pp10_l1 = pplus.enclosing(comp.and(sab), 0.18.um, euclidian).polygons(0.001)
pp10_l1.output("PP.10", "PP.10 : Overlap of unsalicided COMP. : 0.18µm")
pp10_l1.forget

pp_11_in_dnwell = pplus.interacting(pplus.edges.and(ncomp.edges).and(lvpwell.inside(dnwell).sized(0.429.um)))
pp_11_out_dnwell = pplus.interacting(pplus.edges.and(ncomp.edges).and(nwell.outside(dnwell).not(nwell.outside(dnwell).sized(-0.429.um))))
# Rule PP.11: Butting Pplus and NCOMP is forbidden within 0.43um of Nwell edge (for outside DNWELL) and of LVPWELL edge (for inside DNWELL case).
logger.info("Executing rule PP.11")
pp11_l1 = pp_11_in_dnwell.or(pp_11_out_dnwell)
pp11_l1.output("PP.11", "PP.11 : Butting Pplus and NCOMP is forbidden within 0.43um of Nwell edge (for outside DNWELL) and of LVPWELL edge (for inside DNWELL case).")
pp11_l1.forget

pp_11_in_dnwell.forget

pp_11_out_dnwell.forget

# Rule PP.12: Overlap with N-channel Poly2 gate extension is forbidden within 0.32um of N-channel gate.
logger.info("Executing rule PP.12")
pp12_l1 = pplus.interacting(pplus.edges.separation(ngate.edges.and(ncomp.edges), 0.32.um, euclidian).polygons(0.001))
pp12_l1.output("PP.12", "PP.12 : Overlap with N-channel Poly2 gate extension is forbidden within 0.32um of N-channel gate.")
pp12_l1.forget

#================================================
#----------------------SAB-----------------------
#================================================

# Rule SB.1: min. sab width is 0.42µm
logger.info("Executing rule SB.1")
sb1_l1  = sab.width(0.42.um, euclidian).polygons(0.001)
sb1_l1.output("SB.1", "SB.1 : min. sab width : 0.42µm")
sb1_l1.forget

# Rule SB.2: min. sab spacing is 0.42µm
logger.info("Executing rule SB.2")
sb2_l1  = sab.outside(otp_mk).space(0.42.um, euclidian).polygons(0.001)
sb2_l1.output("SB.2", "SB.2 : min. sab spacing : 0.42µm")
sb2_l1.forget

# Rule SB.3: Space from salicide block to unrelated COMP. is 0.22µm
logger.info("Executing rule SB.3")
sb3_l1  = sab.outside(comp).outside(otp_mk).separation(comp.outside(sab), 0.22.um, euclidian).polygons(0.001)
sb3_l1.output("SB.3", "SB.3 : Space from salicide block to unrelated COMP. : 0.22µm")
sb3_l1.forget

# Rule SB.4: Space from salicide block to contact.
logger.info("Executing rule SB.4")
sb4_l1 = sab.outside(otp_mk).separation(contact, 0.15.um, euclidian).polygons(0.001).or(sab.outside(otp_mk).and(contact))
sb4_l1.output("SB.4", "SB.4 : Space from salicide block to contact.")
sb4_l1.forget

# Rule SB.5a: Space from salicide block to unrelated Poly2 on field. is 0.3µm
logger.info("Executing rule SB.5a")
sb5a_l1  = sab.outside(poly2.not(comp)).outside(otp_mk).separation(poly2.not(comp).outside(sab), 0.3.um, euclidian).polygons(0.001)
sb5a_l1.output("SB.5a", "SB.5a : Space from salicide block to unrelated Poly2 on field. : 0.3µm")
sb5a_l1.forget

# Rule SB.5b: Space from salicide block to unrelated Poly2 on COMP. is 0.28µm
logger.info("Executing rule SB.5b")
sb5b_l1  = sab.outside(tgate).outside(otp_mk).separation(tgate.outside(sab), 0.28.um, euclidian).polygons(0.001)
sb5b_l1.output("SB.5b", "SB.5b : Space from salicide block to unrelated Poly2 on COMP. : 0.28µm")
sb5b_l1.forget

# Rule SB.6: Salicide block extension beyond related COMP. is 0.22µm
logger.info("Executing rule SB.6")
sb6_l1 = sab.enclosing(comp, 0.22.um, euclidian).polygons(0.001)
sb6_l1.output("SB.6", "SB.6 : Salicide block extension beyond related COMP. : 0.22µm")
sb6_l1.forget

# Rule SB.7: COMP extension beyond related salicide block. is 0.22µm
logger.info("Executing rule SB.7")
sb7_l1 = comp.enclosing(sab, 0.22.um, euclidian).polygons
sb7_l1.output("SB.7", "SB.7 : COMP extension beyond related salicide block. : 0.22µm")
sb7_l1.forget

# Rule SB.8: Non-salicided contacts are forbidden.
logger.info("Executing rule SB.8")
sb8_l1 = contact.inside(sab)
sb8_l1.output("SB.8", "SB.8 : Non-salicided contacts are forbidden.")
sb8_l1.forget

# Rule SB.9: Salicide block extension beyond unsalicided Poly2. is 0.22µm
logger.info("Executing rule SB.9")
sb9_l1 = sab.outside(otp_mk).enclosing(poly2.and(sab), 0.22.um, euclidian).polygons
sb9_l1.output("SB.9", "SB.9 : Salicide block extension beyond unsalicided Poly2. : 0.22µm")
sb9_l1.forget

# Rule SB.10: Poly2 extension beyond related salicide block. is 0.22µm
logger.info("Executing rule SB.10")
sb10_l1 = poly2.enclosing(sab, 0.22.um, euclidian).polygons(0.001)
sb10_l1.output("SB.10", "SB.10 : Poly2 extension beyond related salicide block. : 0.22µm")
sb10_l1.forget

# Rule SB.11: Overlap with COMP. is 0.22µm
logger.info("Executing rule SB.11")
sb11_l1 = sab.outside(otp_mk).overlap(comp, 0.22.um, euclidian).polygons
sb11_l1.output("SB.11", "SB.11 : Overlap with COMP. : 0.22µm")
sb11_l1.forget

# Rule SB.12: Overlap with Poly2 outside ESD_MK. is 0.22µm
logger.info("Executing rule SB.12")
sb12_l1 = sab.outside(otp_mk).outside(esd_mk).overlap(poly2.outside(otp_mk).outside(esd_mk), 0.22.um, euclidian).polygons
sb12_l1.output("SB.12", "SB.12 : Overlap with Poly2 outside ESD_MK. : 0.22µm")
sb12_l1.forget

# Rule SB.13: Min. area (um2). is 2µm²
logger.info("Executing rule SB.13")
sb13_l1  = sab.outside(otp_mk).with_area(nil, 2.um)
sb13_l1.output("SB.13", "SB.13 : Min. area (um2). : 2µm²")
sb13_l1.forget

# Rule SB.14a: Space from unsalicided Nplus Poly2 to unsalicided Pplus Poly2. (Unsalicided Nplus Poly2 must not fall within a square of 0.56um x 0.56um at unsalicided Pplus Poly2 corners). is 0.56µm
logger.info("Executing rule SB.14a")
sb14a_l1 = poly2.and(nplus).and(sab).separation(poly2.and(pplus).and(sab), 0.56.um, square).polygons
sb14a_l1.output("SB.14a", "SB.14a : Space from unsalicided Nplus Poly2 to unsalicided Pplus Poly2. (Unsalicided Nplus Poly2 must not fall within a square of 0.56um x 0.56um at unsalicided Pplus Poly2 corners). : 0.56µm")
sb14a_l1.forget

# Rule SB.14b: Space from unsalicided Nplus Poly2 to P-channel gate. (Unsalicided Nplus Poly2 must not fall within a square of 0.56um x 0.56um at P-channel gate corners). is 0.56µm
logger.info("Executing rule SB.14b")
sb14b_l1 = poly2.and(nplus).and(sab).separation(pgate, 0.56.um, square).polygons
sb14b_l1.output("SB.14b", "SB.14b : Space from unsalicided Nplus Poly2 to P-channel gate. (Unsalicided Nplus Poly2 must not fall within a square of 0.56um x 0.56um at P-channel gate corners). : 0.56µm")
sb14b_l1.forget

# Rule SB.15a: Space from unsalicided Poly2 to unrelated Nplus/Pplus. is 0.18µm
logger.info("Executing rule SB.15a")
sb15a_l1  = poly2.and(sab).separation(nplus.or(pplus), 0.18.um, euclidian).polygons(0.001)
sb15a_l1.output("SB.15a", "SB.15a : Space from unsalicided Poly2 to unrelated Nplus/Pplus. : 0.18µm")
sb15a_l1.forget

sb_15b_1 = poly2.interacting(nplus.or(pplus)).and(sab).edges.not(poly2.edges.and(sab)).separation(nplus.or(pplus).edges, 0.32.um, projection).polygons(0.001)
sb_15b_2 = poly2.interacting(nplus.or(pplus)).and(sab).separation(nplus.or(pplus), 0.32.um, projection).polygons(0.001)
# Rule SB.15b: Space from unsalicided Poly2 to unrelated Nplus/Pplus along Poly2 line. is 0.32µm
logger.info("Executing rule SB.15b")
sb15b_l1 = sb_15b_1.and(sb_15b_2).outside(otp_mk)
sb15b_l1.output("SB.15b", "SB.15b : Space from unsalicided Poly2 to unrelated Nplus/Pplus along Poly2 line. : 0.32µm")
sb15b_l1.forget

sb_15b_1.forget

sb_15b_2.forget

# Rule SB.16: SAB layer cannot exist on 3.3V and 5V/6V CMOS transistors' Poly and COMP area of the core circuit (Excluding the transistors used for ESD purpose). It can only exist on CMOS transistors marked by LVS_IO, OTP_MK, ESD_MK layers.
logger.info("Executing rule SB.16")
sb16_l1 = sab.outside(otp_mk).outside(otp_mk.or(lvs_io).or(esd_mk)).not_outside(ngate.or(pgate.and(nwell)))
sb16_l1.output("SB.16", "SB.16 : SAB layer cannot exist on 3.3V and 5V/6V CMOS transistors' Poly and COMP area of the core circuit (Excluding the transistors used for ESD purpose). It can only exist on CMOS transistors marked by LVS_IO, OTP_MK, ESD_MK layers.")
sb16_l1.forget

#================================================
#----------------------ESD-----------------------
#================================================

# Rule ESD.1: Minimum width of an ESD implant area. is 0.6µm
logger.info("Executing rule ESD.1")
esd1_l1  = esd.width(0.6.um, euclidian).polygons(0.001)
esd1_l1.output("ESD.1", "ESD.1 : Minimum width of an ESD implant area. : 0.6µm")
esd1_l1.forget

# Rule ESD.2: Minimum space between two ESD implant areas. (Merge if the space is less than 0.6um). is 0.6µm
logger.info("Executing rule ESD.2")
esd2_l1  = esd.space(0.6.um, euclidian).polygons(0.001)
esd2_l1.output("ESD.2", "ESD.2 : Minimum space between two ESD implant areas. (Merge if the space is less than 0.6um). : 0.6µm")
esd2_l1.forget

# Rule ESD.3a: Minimum space to NCOMP. is 0.6µm
logger.info("Executing rule ESD.3a")
esd3a_l1  = esd.separation(ncomp, 0.6.um, euclidian).polygons(0.001)
esd3a_l1.output("ESD.3a", "ESD.3a : Minimum space to NCOMP. : 0.6µm")
esd3a_l1.forget

# Rule ESD.3b: Min/max space to a butted PCOMP.
logger.info("Executing rule ESD.3b")
esd3b_l1 = esd.not_outside(pcomp)
esd3b_l1.output("ESD.3b", "ESD.3b : Min/max space to a butted PCOMP.")
esd3b_l1.forget

# Rule ESD.4a: Extension beyond NCOMP. is 0.24µm
logger.info("Executing rule ESD.4a")
esd4a_l1 = esd.edges.not_interacting(pcomp).enclosing(ncomp.edges, 0.24.um, euclidian).polygons(0.001)
esd4a_l1.output("ESD.4a", "ESD.4a : Extension beyond NCOMP. : 0.24µm")
esd4a_l1.forget

# Rule ESD.4b: Minimum overlap of an ESD implant edge to a COMP. is 0.45µm
logger.info("Executing rule ESD.4b")
esd4b_l1  = esd.overlap(comp, 0.45.um, euclidian).polygons(0.001)
esd4b_l1.output("ESD.4b", "ESD.4b : Minimum overlap of an ESD implant edge to a COMP. : 0.45µm")
esd4b_l1.forget

# Rule ESD.5a: Minimum ESD area (um2). is 0.49µm²
logger.info("Executing rule ESD.5a")
esd5a_l1  = esd.with_area(nil, 0.49.um)
esd5a_l1.output("ESD.5a", "ESD.5a : Minimum ESD area (um2). : 0.49µm²")
esd5a_l1.forget

# Rule ESD.5b: Minimum field area enclosed by ESD implant (um2). is 0.49µm²
logger.info("Executing rule ESD.5b")
esd5b_l1  = esd.holes.with_area(nil, 0.49.um)
esd5b_l1.output("ESD.5b", "ESD.5b : Minimum field area enclosed by ESD implant (um2). : 0.49µm²")
esd5b_l1.forget

# Rule ESD.6: Extension perpendicular to Poly2 gate. is 0.45µm
logger.info("Executing rule ESD.6")
esd6_l1 = esd.edges.enclosing(poly2.edges.interacting(tgate.edges), 0.45.um, projection).polygons(0.001)
esd6_l1.output("ESD.6", "ESD.6 : Extension perpendicular to Poly2 gate. : 0.45µm")
esd6_l1.forget

# Rule ESD.7: No ESD implant inside PCOMP.
logger.info("Executing rule ESD.7")
esd7_l1 = esd.not_outside(pcomp)
esd7_l1.output("ESD.7", "ESD.7 : No ESD implant inside PCOMP.")
esd7_l1.forget

# Rule ESD.8: Minimum space to Nplus/Pplus. is 0.3µm
logger.info("Executing rule ESD.8")
esd8_l1 = esd.separation(nplus.or(pplus), 0.3.um).polygons
esd8_l1.output("ESD.8", "ESD.8 : Minimum space to Nplus/Pplus. : 0.3µm")
esd8_l1.forget

# Rule ESD.pl: Minimum gate length of 5V/6V gate NMOS. is 0.8µm
logger.info("Executing rule ESD.pl")
esdpl_l1  = poly2.interacting(esd).edges.and(tgate.edges).width(0.8.um, euclidian).polygons(0.001).overlapping(dualgate)
esdpl_l1.output("ESD.pl", "ESD.pl : Minimum gate length of 5V/6V gate NMOS. : 0.8µm")
esdpl_l1.forget

# Rule ESD.9: ESD implant layer must be overlapped by Dualgate layer (as ESD implant option is only for 5V/6V devices).
logger.info("Executing rule ESD.9")
esd9_l1 = esd.not_inside(dualgate)
esd9_l1.output("ESD.9", "ESD.9 : ESD implant layer must be overlapped by Dualgate layer (as ESD implant option is only for 5V/6V devices).")
esd9_l1.forget

# Rule ESD.10: LVS_IO shall be drawn covering I/O MOS active area by minimum overlap.
logger.info("Executing rule ESD.10")
esd10_l1 = comp.and(esd).not_outside(lvs_io).not(lvs_io)
esd10_l1.output("ESD.10", "ESD.10 : LVS_IO shall be drawn covering I/O MOS active area by minimum overlap.")
esd10_l1.forget

#================================================
#--------------------CONTACT---------------------
#================================================

# Rule CO.1: Min/max contact size. is 0.22µm
logger.info("Executing rule CO.1")
co1_l1 = contact.edges.without_length(0.22.um).extended(0, 0, 0.001, 0.001)
co1_l1.output("CO.1", "CO.1 : Min/max contact size. : 0.22µm")
co1_l1.forget

# Rule CO.2a: min. contact spacing is 0.25µm
logger.info("Executing rule CO.2a")
co2a_l1  = contact.space(0.25.um, euclidian).polygons(0.001)
co2a_l1.output("CO.2a", "CO.2a : min. contact spacing : 0.25µm")
co2a_l1.forget

merged_co1 = contact.sized(0.18.um).sized(-0.18.um).with_bbox_min(1.63.um , nil).extents.inside(metal1)
contact_mask = merged_co1.size(1).not(contact).with_holes(16, nil)
selected_co1 = contact.interacting(contact_mask)
# Rule CO.2b: Space in 4x4 or larger contact array. is 0.28µm
logger.info("Executing rule CO.2b")
co2b_l1  = selected_co1.space(0.28.um, euclidian).polygons(0.001)
co2b_l1.output("CO.2b", "CO.2b : Space in 4x4 or larger contact array. : 0.28µm")
co2b_l1.forget

merged_co1.forget

contact_mask.forget

selected_co1.forget

# Rule CO.3: Poly2 overlap of contact. is 0.07µm
logger.info("Executing rule CO.3")
co3_l1 = poly2.enclosing(contact.outside(sramcore), 0.07.um, euclidian).polygons(0.001)
co3_l2 = contact.outside(sramcore).not_outside(poly2).not(poly2)
co3_l  = co3_l1.or(co3_l2)
co3_l.output("CO.3", "CO.3 : Poly2 overlap of contact. : 0.07µm")
co3_l1.forget
co3_l2.forget
co3_l.forget

# Rule CO.4: COMP overlap of contact. is 0.07µm
logger.info("Executing rule CO.4")
co4_l1 = comp.not(mvsd).not(mvpsd).enclosing(contact.outside(sramcore), 0.07.um, euclidian).polygons(0.001)
co4_l2 = contact.outside(sramcore).not_outside(comp.not(mvsd).not(mvpsd)).not(comp.not(mvsd).not(mvpsd))
co4_l  = co4_l1.or(co4_l2)
co4_l.output("CO.4", "CO.4 : COMP overlap of contact. : 0.07µm")
co4_l1.forget
co4_l2.forget
co4_l.forget

co_5a_ncomp_butted = ncomp.not(pplus).interacting(pcomp.not(nplus)).not_overlapping(pcomp.not(nplus))
# Rule CO.5a: Nplus overlap of contact on COMP (Only for contacts to butted Nplus and Pplus COMP areas). is 0.1µm
logger.info("Executing rule CO.5a")
co5a_l1 = co_5a_ncomp_butted.enclosing(contact, 0.1.um, euclidian).polygons(0.001)
co5a_l2 = contact.not_outside(co_5a_ncomp_butted).not(co_5a_ncomp_butted)
co5a_l  = co5a_l1.or(co5a_l2)
co5a_l.output("CO.5a", "CO.5a : Nplus overlap of contact on COMP (Only for contacts to butted Nplus and Pplus COMP areas). : 0.1µm")
co5a_l1.forget
co5a_l2.forget
co5a_l.forget

co_5a_ncomp_butted.forget

co_5b_pcomp_butted = pcomp.not(nplus).interacting(ncomp.not(pplus)).not_overlapping(ncomp.not(pplus))
# Rule CO.5b: Pplus overlap of contact on COMP (Only for contacts to butted Nplus and Pplus COMP areas). is 0.1µm
logger.info("Executing rule CO.5b")
co5b_l1 = co_5b_pcomp_butted.enclosing(contact, 0.1.um, euclidian).polygons(0.001)
co5b_l2 = contact.not_outside(co_5b_pcomp_butted).not(co_5b_pcomp_butted)
co5b_l  = co5b_l1.or(co5b_l2)
co5b_l.output("CO.5b", "CO.5b : Pplus overlap of contact on COMP (Only for contacts to butted Nplus and Pplus COMP areas). : 0.1µm")
co5b_l1.forget
co5b_l2.forget
co5b_l.forget

co_5b_pcomp_butted.forget

# Rule CO.6: Metal1 overlap of contact.
logger.info("Executing rule CO.6")
co6_l1 = metal1.enclosing(contact, 0.005.um, euclidian).polygons(0.001).or(contact.not_inside(metal1).not(metal1))
co6_l1.output("CO.6", "CO.6 : Metal1 overlap of contact.")
co6_l1.forget

cop6a_cond = metal1.drc( width <= 0.34.um).with_length(0.24.um,nil,both)
cop6a_eol = metal1.edges.with_length(nil, 0.34.um).interacting(cop6a_cond.first_edges).interacting(cop6a_cond.second_edges).not(cop6a_cond.first_edges).not(cop6a_cond.second_edges)
# Rule CO.6a: (i) Metal1 (< 0.34um) end-of-line overlap. is 0.06µm
logger.info("Executing rule CO.6a")
co6a_l1 = cop6a_eol.enclosing(contact.edges,0.06.um, projection).polygons(0.001)
co6a_l1.output("CO.6a", "CO.6a : (i) Metal1 (< 0.34um) end-of-line overlap. : 0.06µm")
co6a_l1.forget

cop6a_cond.forget

cop6a_eol.forget

co_6b_1 = contact.edges.interacting(contact.drc(enclosed(metal1, projection) < 0.04.um).edges.centers(0, 0.5))
co_6b_2 = contact.edges.interacting(contact.drc(0.04.um <= enclosed(metal1, projection) < 0.06.um).centers(0, 0.5))
co_6b_3 = co_6b_1.extended(0, 0, 0, 0.001, joined).corners(90)
# Rule CO.6b: (ii) If Metal1 overlaps contact by < 0.04um on one side, adjacent metal1 edges overlap is 0.06µm
logger.info("Executing rule CO.6b")
co6b_l1 = co_6b_2.not_in(co_6b_1).interacting(co_6b_1).or(co_6b_1.interacting(co_6b_3)).not(sramcore).enclosed(metal1.outside(sramcore).edges, 0.06.um).polygons(0.001)
co6b_l1.output("CO.6b", "CO.6b : (ii) If Metal1 overlaps contact by < 0.04um on one side, adjacent metal1 edges overlap : 0.06µm")
co6b_l1.forget

co_6b_1.forget

co_6b_2.forget

co_6b_3.forget

# rule CO.6c is not a DRC check

# Rule CO.7: Space from COMP contact to Poly2 on COMP. is 0.15µm
logger.info("Executing rule CO.7")
co7_l1  = contact.not_outside(comp).not(otp_mk).separation(tgate.not(otp_mk), 0.15.um, euclidian).polygons(0.001)
co7_l1.output("CO.7", "CO.7 : Space from COMP contact to Poly2 on COMP. : 0.15µm")
co7_l1.forget

# Rule CO.8: Space from Poly2 contact to COMP. is 0.17µm
logger.info("Executing rule CO.8")
co8_l1  = contact.not_outside(poly2).separation(comp, 0.17.um, euclidian).polygons(0.001)
co8_l1.output("CO.8", "CO.8 : Space from Poly2 contact to COMP. : 0.17µm")
co8_l1.forget

# Rule CO.9: Contact on NCOMP to PCOMP butting edge is forbidden (contact must not straddle butting edge).
logger.info("Executing rule CO.9")
co9_l1 = contact.interacting(ncomp.edges.and(pcomp.edges))
co9_l1.output("CO.9", "CO.9 : Contact on NCOMP to PCOMP butting edge is forbidden (contact must not straddle butting edge).")
co9_l1.forget

# Rule CO.10: Contact on Poly2 gate over COMP is forbidden.
logger.info("Executing rule CO.10")
co10_l1 = contact.not_outside(tgate)
co10_l1.output("CO.10", "CO.10 : Contact on Poly2 gate over COMP is forbidden.")
co10_l1.forget

# Rule CO.11: Contact on field oxide is forbidden.
logger.info("Executing rule CO.11")
co11_l1 = contact.not_inside(comp.or(poly2))
co11_l1.output("CO.11", "CO.11 : Contact on field oxide is forbidden.")
co11_l1.forget

end #FEOL

if BEOL
logger.info("BEOL section")

#================================================
#---------------------METAL1---------------------
#================================================

# Rule M1.1: min. metal1 width is 0.23µm
logger.info("Executing rule M1.1")
m11_l1  = metal1.not(sramcore).width(0.23.um, euclidian).polygons(0.001)
m11_l1.output("M1.1", "M1.1 : min. metal1 width : 0.23µm")
m11_l1.forget

# Rule M1.2a: min. metal1 spacing is 0.23µm
logger.info("Executing rule M1.2a")
m12a_l1  = metal1.space(0.23.um, euclidian).polygons(0.001)
m12a_l1.output("M1.2a", "M1.2a : min. metal1 spacing : 0.23µm")
m12a_l1.forget

# Rule M1.2b: Space to wide Metal1 (length & width > 10um) is 0.3µm
logger.info("Executing rule M1.2b")
m12b_l1  = metal1.separation(metal1.not_interacting(metal1.edges.with_length(nil, 10.um)), 0.3.um, euclidian).polygons(0.001)
m12b_l1.output("M1.2b", "M1.2b : Space to wide Metal1 (length & width > 10um) : 0.3µm")
m12b_l1.forget

# Rule M1.3: Minimum Metal1 area is 0.1444µm²
logger.info("Executing rule M1.3")
m13_l1  = metal1.with_area(nil, 0.1444.um)
m13_l1.output("M1.3", "M1.3 : Minimum Metal1 area : 0.1444µm²")
m13_l1.forget

#================================================
#---------------------METAL2---------------------
#================================================

# Rule M2.1: min. metal2 width is 0.28µm
logger.info("Executing rule M2.1")
m21_l1  = metal2.width(0.28.um, euclidian).polygons(0.001)
m21_l1.output("M2.1", "M2.1 : min. metal2 width : 0.28µm")
m21_l1.forget

# Rule M2.2a: min. metal2 spacing is 0.28µm
logger.info("Executing rule M2.2a")
m22a_l1  = metal2.space(0.28.um, euclidian).polygons(0.001)
m22a_l1.output("M2.2a", "M2.2a : min. metal2 spacing : 0.28µm")
m22a_l1.forget

# Rule M2.2b: Space to wide Metal2 (length & width > 10um) is 0.3µm
logger.info("Executing rule M2.2b")
m22b_l1  = metal2.separation(metal2.not_interacting(metal2.edges.with_length(nil, 10.um)), 0.3.um, euclidian).polygons(0.001)
m22b_l1.output("M2.2b", "M2.2b : Space to wide Metal2 (length & width > 10um) : 0.3µm")
m22b_l1.forget

# Rule M2.3: Minimum metal2 area is 0.1444µm²
logger.info("Executing rule M2.3")
m23_l1  = metal2.with_area(nil, 0.1444.um)
m23_l1.output("M2.3", "M2.3 : Minimum metal2 area : 0.1444µm²")
m23_l1.forget

#================================================
#---------------------METAL3---------------------
#================================================

# Rule M3.1: min. metal3 width is 0.28µm
logger.info("Executing rule M3.1")
m31_l1  = metal3.width(0.28.um, euclidian).polygons(0.001)
m31_l1.output("M3.1", "M3.1 : min. metal3 width : 0.28µm")
m31_l1.forget

# Rule M3.2a: min. metal3 spacing is 0.28µm
logger.info("Executing rule M3.2a")
m32a_l1  = metal3.space(0.28.um, euclidian).polygons(0.001)
m32a_l1.output("M3.2a", "M3.2a : min. metal3 spacing : 0.28µm")
m32a_l1.forget

# Rule M3.2b: Space to wide Metal3 (length & width > 10um) is 0.3µm
logger.info("Executing rule M3.2b")
m32b_l1  = metal3.separation(metal3.not_interacting(metal3.edges.with_length(nil, 10.um)), 0.3.um, euclidian).polygons(0.001)
m32b_l1.output("M3.2b", "M3.2b : Space to wide Metal3 (length & width > 10um) : 0.3µm")
m32b_l1.forget

# Rule M3.3: Minimum metal3 area is 0.1444µm²
logger.info("Executing rule M3.3")
m33_l1  = metal3.with_area(nil, 0.1444.um)
m33_l1.output("M3.3", "M3.3 : Minimum metal3 area : 0.1444µm²")
m33_l1.forget

#================================================
#---------------------METAL4---------------------
#================================================

# Rule M4.1: min. metal4 width is 0.28µm
logger.info("Executing rule M4.1")
m41_l1  = metal4.width(0.28.um, euclidian).polygons(0.001)
m41_l1.output("M4.1", "M4.1 : min. metal4 width : 0.28µm")
m41_l1.forget

# Rule M4.2a: min. metal4 spacing is 0.28µm
logger.info("Executing rule M4.2a")
m42a_l1  = metal4.space(0.28.um, euclidian).polygons(0.001)
m42a_l1.output("M4.2a", "M4.2a : min. metal4 spacing : 0.28µm")
m42a_l1.forget

# Rule M4.2b: Space to wide Metal4 (length & width > 10um) is 0.3µm
logger.info("Executing rule M4.2b")
m42b_l1  = metal4.separation(metal4.not_interacting(metal4.edges.with_length(nil, 10.um)), 0.3.um, euclidian).polygons(0.001)
m42b_l1.output("M4.2b", "M4.2b : Space to wide Metal4 (length & width > 10um) : 0.3µm")
m42b_l1.forget

# Rule M4.3: Minimum metal4 area is 0.1444µm²
logger.info("Executing rule M4.3")
m43_l1  = metal4.with_area(nil, 0.1444.um)
m43_l1.output("M4.3", "M4.3 : Minimum metal4 area : 0.1444µm²")
m43_l1.forget

#================================================
#---------------------METAL5---------------------
#================================================

# Rule M5.1: min. metal5 width is 0.28µm
logger.info("Executing rule M5.1")
m51_l1  = metal5.width(0.28.um, euclidian).polygons(0.001)
m51_l1.output("M5.1", "M5.1 : min. metal5 width : 0.28µm")
m51_l1.forget

# Rule M5.2a: min. metal5 spacing is 0.28µm
logger.info("Executing rule M5.2a")
m52a_l1  = metal5.space(0.28.um, euclidian).polygons(0.001)
m52a_l1.output("M5.2a", "M5.2a : min. metal5 spacing : 0.28µm")
m52a_l1.forget

# Rule M5.2b: Space to wide Metal5 (length & width > 10um) is 0.3µm
logger.info("Executing rule M5.2b")
m52b_l1  = metal5.separation(metal5.not_interacting(metal5.edges.with_length(nil, 10.um)), 0.3.um, euclidian).polygons(0.001)
m52b_l1.output("M5.2b", "M5.2b : Space to wide Metal5 (length & width > 10um) : 0.3µm")
m52b_l1.forget

# Rule M5.3: Minimum metal5 area is 0.1444µm²
logger.info("Executing rule M5.3")
m53_l1  = metal5.with_area(nil, 0.1444.um)
m53_l1.output("M5.3", "M5.3 : Minimum metal5 area : 0.1444µm²")
m53_l1.forget

#================================================
#----------------------VIA1----------------------
#================================================

# Rule V1.1: Min/max Via1 size . is 0.26µm
logger.info("Executing rule V1.1")
v11_l1 = via1.edges.without_length(0.26.um).extended(0, 0, 0.001, 0.001)
v11_l1.output("V1.1", "V1.1 : Min/max Via1 size . : 0.26µm")
v11_l1.forget

# Rule V1.2a: min. via1 spacing is 0.26µm
logger.info("Executing rule V1.2a")
v12a_l1  = via1.space(0.26.um, euclidian).polygons(0.001)
v12a_l1.output("V1.2a", "V1.2a : min. via1 spacing : 0.26µm")
v12a_l1.forget

merged_via1 = via1.sized(0.18.um).sized(-0.18.um).with_bbox_min(1.82.um , nil).extents.inside(metal1)
via1_mask = merged_via1.size(1).not(via1).with_holes(16, nil)
selected_via1 = via1.interacting(via1_mask)
# Rule V1.2b: Via1 Space in 4x4 or larger via1 array is 0.36µm
logger.info("Executing rule V1.2b")
v12b_l1  = selected_via1.space(0.36.um, euclidian).polygons(0.001)
v12b_l1.output("V1.2b", "V1.2b : Via1 Space in 4x4 or larger via1 array : 0.36µm")
v12b_l1.forget

merged_via1.forget

via1_mask.forget

selected_via1.forget

# Rule V1.3a: metal-1  overlap of via1.
logger.info("Executing rule V1.3a")
v13a_l1 = via1.not_inside(metal1)
v13a_l1.output("V1.3a", "V1.3a : metal-1  overlap of via1.")
v13a_l1.forget

# rule V1.3b is not a DRC check

v1p3c_cond = metal1.drc( width <= 0.34.um).with_length(0.28.um,nil,both)
v1p3c_eol = metal1.edges.with_length(nil, 0.34.um).interacting(v1p3c_cond.first_edges).interacting(v1p3c_cond.second_edges).not(v1p3c_cond.first_edges).not(v1p3c_cond.second_edges)
# Rule V1.3c: metal-1 (< 0.34um) end-of-line overlap. is 0.06µm
logger.info("Executing rule V1.3c")
v13c_l1 = v1p3c_eol.enclosing(via1.edges,0.06.um, projection).polygons(0.001)
v13c_l1.output("V1.3c", "V1.3c : metal-1 (< 0.34um) end-of-line overlap. : 0.06µm")
v13c_l1.forget

v1p3c_cond.forget

v1p3c_eol.forget

v1_3d_1 = via1.edges.interacting(via1.drc(enclosed(metal1, projection) < 0.04.um).edges.centers(0, 0.5))
v1_3d_2 = via1.edges.interacting(via1.drc(0.04.um <= enclosed(metal1, projection) < 0.06.um).centers(0, 0.5))
v1_3d_3 = v1_3d_1.extended(0, 0, 0, 0.001, joined).corners(90)
# Rule V1.3d: If metal-1 overlap via1 by < 0.04um on one side, adjacent metal-1 edges overlap. is 0.06µm
logger.info("Executing rule V1.3d")
v13d_l1 = v1_3d_2.not_in(v1_3d_1).interacting(v1_3d_1).or(v1_3d_1.interacting(v1_3d_3)).enclosed(metal1.edges, 0.06.um).polygons(0.001)
v13d_l1.output("V1.3d", "V1.3d : If metal-1 overlap via1 by < 0.04um on one side, adjacent metal-1 edges overlap. : 0.06µm")
v13d_l1.forget

v1_3d_1.forget

v1_3d_2.forget

v1_3d_3.forget

# rule V1.3e is not a DRC check

# Rule V1.4a: metal-2 overlap of via1.
logger.info("Executing rule V1.4a")
v14a_l1 = metal2.enclosing(via1, 0.01.um, euclidian).polygons(0.001).or(via1.not_inside(metal2).not(metal2))
v14a_l1.output("V1.4a", "V1.4a : metal-2 overlap of via1.")
v14a_l1.forget

v1p4b_cond = metal2.drc( width <= 0.34.um).with_length(0.28.um,nil,both)
v1p4b_eol = metal2.edges.with_length(nil, 0.34.um).interacting(v1p4b_cond.first_edges).interacting(v1p4b_cond.second_edges).not(v1p4b_cond.first_edges).not(v1p4b_cond.second_edges)
# Rule V1.4b: metal-2 (< 0.34um) end-of-line overlap. is 0.06µm
logger.info("Executing rule V1.4b")
v14b_l1 = v1p4b_eol.enclosing(via1.edges,0.06.um, projection).polygons(0.001)
v14b_l1.output("V1.4b", "V1.4b : metal-2 (< 0.34um) end-of-line overlap. : 0.06µm")
v14b_l1.forget

v1p4b_cond.forget

v1p4b_eol.forget

v1_4c_1 = via1.edges.interacting(via1.drc(enclosed(metal2, projection) < 0.04.um).edges.centers(0, 0.5))
v1_4c_2 = via1.edges.interacting(via1.drc(0.04.um <= enclosed(metal2, projection) < 0.06.um).centers(0, 0.5))
v1_4c_3 = v1_4c_1.extended(0, 0, 0, 0.001, joined).corners(90)
# Rule V1.4c: If metal-2 overlap via1 by < 0.04um on one side, adjacent metal-2 edges overlap. is 0.06µm
logger.info("Executing rule V1.4c")
v14c_l1 = v1_4c_2.not_in(v1_4c_1).interacting(v1_4c_1).or(v1_4c_1.interacting(v1_4c_3)).enclosed(metal2.edges, 0.06.um).polygons(0.001)
v14c_l1.output("V1.4c", "V1.4c : If metal-2 overlap via1 by < 0.04um on one side, adjacent metal-2 edges overlap. : 0.06µm")
v14c_l1.forget

v1_4c_1.forget

v1_4c_2.forget

v1_4c_3.forget

# rule V1.4d is not a DRC check

# rule V1.5 is not a DRC check

#================================================
#----------------------VIA2----------------------
#================================================

# Rule V2.1: Min/max Via2 size . is 0.26µm
logger.info("Executing rule V2.1")
v21_l1 = via2.edges.without_length(0.26.um).extended(0, 0, 0.001, 0.001)
v21_l1.output("V2.1", "V2.1 : Min/max Via2 size . : 0.26µm")
v21_l1.forget

# Rule V2.2a: min. via2 spacing is 0.26µm
logger.info("Executing rule V2.2a")
v22a_l1  = via2.space(0.26.um, euclidian).polygons(0.001)
v22a_l1.output("V2.2a", "V2.2a : min. via2 spacing : 0.26µm")
v22a_l1.forget

merged_via2 = via2.sized(0.18.um).sized(-0.18.um).with_bbox_min(1.82.um , nil).extents.inside(metal2)
via2_mask = merged_via2.size(1).not(via2).with_holes(16, nil)
selected_via2 = via2.interacting(via2_mask)
# Rule V2.2b: Via2 Space in 4x4 or larger via2 array is 0.36µm
logger.info("Executing rule V2.2b")
v22b_l1  = selected_via2.space(0.36.um, euclidian).polygons(0.001)
v22b_l1.output("V2.2b", "V2.2b : Via2 Space in 4x4 or larger via2 array : 0.36µm")
v22b_l1.forget

merged_via2.forget

via2_mask.forget

selected_via2.forget

# rule V2.3a is not a DRC check

# Rule V2.3b: metal2  overlap of via2.
logger.info("Executing rule V2.3b")
v23b_l1 = metal2.enclosing(via2, 0.01.um, euclidian).polygons(0.001).or(via2.not_inside(metal2).not(metal2))
v23b_l1.output("V2.3b", "V2.3b : metal2  overlap of via2.")
v23b_l1.forget

v2p3c_cond = metal2.drc( width <= 0.34.um).with_length(0.28.um,nil,both)
v2p3c_eol = metal2.edges.with_length(nil, 0.34.um).interacting(v2p3c_cond.first_edges).interacting(v2p3c_cond.second_edges).not(v2p3c_cond.first_edges).not(v2p3c_cond.second_edges)
# Rule V2.3c: metal2 (< 0.34um) end-of-line overlap. is 0.06µm
logger.info("Executing rule V2.3c")
v23c_l1 = v2p3c_eol.enclosing(via2.edges,0.06.um, projection).polygons(0.001)
v23c_l1.output("V2.3c", "V2.3c : metal2 (< 0.34um) end-of-line overlap. : 0.06µm")
v23c_l1.forget

v2p3c_cond.forget

v2p3c_eol.forget

v2_3d_1 = via2.edges.interacting(via2.drc(enclosed(metal2, projection) < 0.04.um).edges.centers(0, 0.5))
v2_3d_2 = via2.edges.interacting(via2.drc(0.04.um <= enclosed(metal2, projection) < 0.06.um).centers(0, 0.5))
v2_3d_3 = v2_3d_1.extended(0, 0, 0, 0.001, joined).corners(90)
# Rule V2.3d: If metal2 overlap via2 by < 0.04um on one side, adjacent metal2 edges overlap. is 0.06µm
logger.info("Executing rule V2.3d")
v23d_l1 = v2_3d_2.not_in(v2_3d_1).interacting(v2_3d_1).or(v2_3d_1.interacting(v2_3d_3)).enclosed(metal2.edges, 0.06.um).polygons(0.001)
v23d_l1.output("V2.3d", "V2.3d : If metal2 overlap via2 by < 0.04um on one side, adjacent metal2 edges overlap. : 0.06µm")
v23d_l1.forget

v2_3d_1.forget

v2_3d_2.forget

v2_3d_3.forget

# rule V2.3e is not a DRC check

# Rule V2.4a: metal3 overlap of via2.
logger.info("Executing rule V2.4a")
v24a_l1 = metal3.enclosing(via2, 0.01.um, euclidian).polygons(0.001).or(via2.not_inside(metal3).not(metal3))
v24a_l1.output("V2.4a", "V2.4a : metal3 overlap of via2.")
v24a_l1.forget

v2p4b_cond = metal3.drc( width <= 0.34.um).with_length(0.28.um,nil,both)
v2p4b_eol = metal3.edges.with_length(nil, 0.34.um).interacting(v2p4b_cond.first_edges).interacting(v2p4b_cond.second_edges).not(v2p4b_cond.first_edges).not(v2p4b_cond.second_edges)
# Rule V2.4b: metal3 (< 0.34um) end-of-line overlap. is 0.06µm
logger.info("Executing rule V2.4b")
v24b_l1 = v2p4b_eol.enclosing(via2.edges,0.06.um, projection).polygons(0.001)
v24b_l1.output("V2.4b", "V2.4b : metal3 (< 0.34um) end-of-line overlap. : 0.06µm")
v24b_l1.forget

v2p4b_cond.forget

v2p4b_eol.forget

v2_4c_1 = via2.edges.interacting(via2.drc(enclosed(metal3, projection) < 0.04.um).edges.centers(0, 0.5))
v2_4c_2 = via2.edges.interacting(via2.drc(0.04.um <= enclosed(metal3, projection) < 0.06.um).centers(0, 0.5))
v2_4c_3 = v2_4c_1.extended(0, 0, 0, 0.001, joined).corners(90)
# Rule V2.4c: If metal3 overlap via2 by < 0.04um on one side, adjacent metal3 edges overlap. is 0.06µm
logger.info("Executing rule V2.4c")
v24c_l1 = v2_4c_2.not_in(v2_4c_1).interacting(v2_4c_1).or(v2_4c_1.interacting(v2_4c_3)).enclosed(metal3.edges, 0.06.um).polygons(0.001)
v24c_l1.output("V2.4c", "V2.4c : If metal3 overlap via2 by < 0.04um on one side, adjacent metal3 edges overlap. : 0.06µm")
v24c_l1.forget

v2_4c_1.forget

v2_4c_2.forget

v2_4c_3.forget

# rule V2.4d is not a DRC check

# rule V2.5 is not a DRC check

#================================================
#----------------------VIA3----------------------
#================================================

# Rule V3.1: Min/max Via3 size . is 0.26µm
logger.info("Executing rule V3.1")
v31_l1 = via3.edges.without_length(0.26.um).extended(0, 0, 0.001, 0.001)
v31_l1.output("V3.1", "V3.1 : Min/max Via3 size . : 0.26µm")
v31_l1.forget

# Rule V3.2a: min. via3 spacing is 0.26µm
logger.info("Executing rule V3.2a")
v32a_l1  = via3.space(0.26.um, euclidian).polygons(0.001)
v32a_l1.output("V3.2a", "V3.2a : min. via3 spacing : 0.26µm")
v32a_l1.forget

merged_via3   = via3.sized(0.18.um).sized(-0.18.um).with_bbox_min(1.82.um , nil).extents.inside(metal3)
via3_mask     = merged_via3.size(1).not(via3).with_holes(16, nil)
selected_via3 = via3.interacting(via3_mask)
# Rule V3.2b: Via3 Space in 4x4 or larger via3 array is 0.36µm
logger.info("Executing rule V3.2b")
v32b_l1  = selected_via3.space(0.36.um, euclidian).polygons(0.001)
v32b_l1.output("V3.2b", "V3.2b : Via3 Space in 4x4 or larger via3 array : 0.36µm")
v32b_l1.forget

merged_via3.forget

via3_mask.forget

selected_via3.forget

# rule V3.3a is not a DRC check

# Rule V3.3b: metal3  overlap of via3.
logger.info("Executing rule V3.3b")
v33b_l1 = metal3.enclosing(via3, 0.01.um, euclidian).polygons(0.001).or(via3.not_inside(metal3).not(metal3))
v33b_l1.output("V3.3b", "V3.3b : metal3  overlap of via3.")
v33b_l1.forget

v3p3c_cond = metal3.drc( width <= 0.34.um).with_length(0.28.um,nil,both)
v3p3c_eol = metal3.edges.with_length(nil, 0.34.um).interacting(v3p3c_cond.first_edges).interacting(v3p3c_cond.second_edges).not(v3p3c_cond.first_edges).not(v3p3c_cond.second_edges)
# Rule V3.3c: metal3 (< 0.34um) end-of-line overlap. is 0.06µm
logger.info("Executing rule V3.3c")
v33c_l1 = v3p3c_eol.enclosing(via3.edges,0.06.um, projection).polygons(0.001)
v33c_l1.output("V3.3c", "V3.3c : metal3 (< 0.34um) end-of-line overlap. : 0.06µm")
v33c_l1.forget

v3p3c_cond.forget

v3p3c_eol.forget

v3_3d_1 = via3.edges.interacting(via3.drc(enclosed(metal3, projection) < 0.04.um).edges.centers(0, 0.5))
v3_3d_2 = via3.edges.interacting(via3.drc(0.04.um <= enclosed(metal3, projection) < 0.06.um).centers(0, 0.5))
v3_3d_3 = v3_3d_1.extended(0, 0, 0, 0.001, joined).corners(90)
# Rule V3.3d: If metal3 overlap via3 by < 0.04um on one side, adjacent metal3 edges overlap. is 0.06µm
logger.info("Executing rule V3.3d")
v33d_l1 = v3_3d_2.not(v3_3d_1).interacting(v3_3d_1).or(v3_3d_1.interacting(v3_3d_3)).enclosed(metal3.edges, 0.06.um).polygons(0.001)
v33d_l1.output("V3.3d", "V3.3d : If metal3 overlap via3 by < 0.04um on one side, adjacent metal3 edges overlap. : 0.06µm")
v33d_l1.forget

v3_3d_1.forget

v3_3d_2.forget

v3_3d_3.forget

# rule V3.3e is not a DRC check

# Rule V3.4a: metal4 overlap of via3.
logger.info("Executing rule V3.4a")
v34a_l1 = metal4.enclosing(via3, 0.01.um, euclidian).polygons(0.001).or(via3.not_inside(metal4).not(metal4))
v34a_l1.output("V3.4a", "V3.4a : metal4 overlap of via3.")
v34a_l1.forget

v3p4b_cond = metal4.drc( width <= 0.34.um).with_length(0.28.um,nil,both)
v3p4b_eol = metal4.edges.with_length(nil, 0.34.um).interacting(v3p4b_cond.first_edges).interacting(v3p4b_cond.second_edges).not(v3p4b_cond.first_edges).not(v3p4b_cond.second_edges)
# Rule V3.4b: metal4 (< 0.34um) end-of-line overlap. is 0.06µm
logger.info("Executing rule V3.4b")
v34b_l1 = v3p4b_eol.enclosing(via3.edges,0.06.um, projection).polygons(0.001)
v34b_l1.output("V3.4b", "V3.4b : metal4 (< 0.34um) end-of-line overlap. : 0.06µm")
v34b_l1.forget

v3p4b_cond.forget

v3p4b_eol.forget

v3_4c_1 = via3.edges.interacting(via3.drc(enclosed(metal4, projection) < 0.04.um).edges.centers(0, 0.5))
v3_4c_2 = via3.edges.interacting(via3.drc(0.04.um <= enclosed(metal4, projection) < 0.06.um).centers(0, 0.5))
v3_4c_3 = v3_4c_1.extended(0, 0, 0, 0.001, joined).corners(90)
# Rule V3.4c: If metal4 overlap via3 by < 0.04um on one side, adjacent metal4 edges overlap. is 0.06µm
logger.info("Executing rule V3.4c")
v34c_l1 = v3_4c_2.not_in(v3_4c_1).interacting(v3_4c_1).or(v3_4c_1.interacting(v3_4c_3)).enclosed(metal4.edges, 0.06.um).polygons(0.001)
v34c_l1.output("V3.4c", "V3.4c : If metal4 overlap via3 by < 0.04um on one side, adjacent metal4 edges overlap. : 0.06µm")
v34c_l1.forget

v3_4c_1.forget

v3_4c_2.forget

v3_4c_3.forget

# rule V3.4d is not a DRC check

# rule V3.5 is not a DRC check

#================================================
#----------------------VIA4----------------------
#================================================

# Rule V4.1: Min/max Via4 size . is 0.26µm
logger.info("Executing rule V4.1")
v41_l1 = via4.edges.without_length(0.26.um).extended(0, 0, 0.001, 0.001)
v41_l1.output("V4.1", "V4.1 : Min/max Via4 size . : 0.26µm")
v41_l1.forget

# Rule V4.2a: min. via4 spacing is 0.26µm
logger.info("Executing rule V4.2a")
v42a_l1  = via4.space(0.26.um, euclidian).polygons(0.001)
v42a_l1.output("V4.2a", "V4.2a : min. via4 spacing : 0.26µm")
v42a_l1.forget

merged_via4   = via4.sized(0.18.um).sized(-0.18.um).with_bbox_min(1.82.um , nil).extents.inside(metal4)
via4_mask     = merged_via4.size(1).not(via4).with_holes(16, nil)
selected_via4 = via4.interacting(via4_mask)
# Rule V4.2b: Via4 Space in 4x4 or larger Vian array is 0.36µm
logger.info("Executing rule V4.2b")
v42b_l1  = selected_via4.space(0.36.um, euclidian).polygons(0.001)
v42b_l1.output("V4.2b", "V4.2b : Via4 Space in 4x4 or larger Vian array : 0.36µm")
v42b_l1.forget

merged_via4.forget

via4_mask.forget

selected_via4.forget

# rule V4.3a is not a DRC check

# Rule V4.3b: metal4  overlap of via4.
logger.info("Executing rule V4.3b")
v43b_l1 = metal4.enclosing(via4, 0.01.um, euclidian).polygons(0.001).or(via4.not_inside(metal4).not(metal4))
v43b_l1.output("V4.3b", "V4.3b : metal4  overlap of via4.")
v43b_l1.forget

v4p3c_cond = metal4.drc( width <= 0.34.um).with_length(0.28.um,nil,both)
v4p3c_eol = metal4.edges.with_length(nil, 0.34.um).interacting(v4p3c_cond.first_edges).interacting(v4p3c_cond.second_edges).not(v4p3c_cond.first_edges).not(v4p3c_cond.second_edges)
# Rule V4.3c: metal4 (< 0.34um) end-of-line overlap. is 0.06µm
logger.info("Executing rule V4.3c")
v43c_l1 = v4p3c_eol.enclosing(via4.edges,0.06.um, projection).polygons(0.001)
v43c_l1.output("V4.3c", "V4.3c : metal4 (< 0.34um) end-of-line overlap. : 0.06µm")
v43c_l1.forget

v4p3c_cond.forget

v4p3c_eol.forget

v4_3d_1 = via4.edges.interacting(via4.drc(enclosed(metal4, projection) < 0.04.um).edges.centers(0, 0.5))
v4_3d_2 = via4.edges.interacting(via4.drc(0.04.um <= enclosed(metal4, projection) < 0.06.um).centers(0, 0.5))
v4_3d_3 = v4_3d_1.extended(0, 0, 0, 0.001, joined).corners(90)
# Rule V4.3d: If metal4 overlap Vian by < 0.04um on one side, adjacent metal4 edges overlap. is 0.06µm
logger.info("Executing rule V4.3d")
v43d_l1 = v4_3d_2.not_in(v4_3d_1).interacting(v4_3d_1).or(v4_3d_1.interacting(v4_3d_3)).enclosed(metal4.edges, 0.06.um).polygons(0.001)
v43d_l1.output("V4.3d", "V4.3d : If metal4 overlap Vian by < 0.04um on one side, adjacent metal4 edges overlap. : 0.06µm")
v43d_l1.forget

v4_3d_1.forget

v4_3d_2.forget

v4_3d_3.forget

# rule V4.3e is not a DRC check

# Rule V4.4a: metal5 overlap of via4.
logger.info("Executing rule V4.4a")
v44a_l1 = metal5.enclosing(via4, 0.01.um, euclidian).polygons(0.001).or(via4.not_inside(metal5).not(metal5))
v44a_l1.output("V4.4a", "V4.4a : metal5 overlap of via4.")
v44a_l1.forget

v4p4b_cond = metal5.drc( width <= 0.34.um).with_length(0.28.um,nil,both)
v4p4b_eol = metal5.edges.with_length(nil, 0.34.um).interacting(v4p4b_cond.first_edges).interacting(v4p4b_cond.second_edges).not(v4p4b_cond.first_edges).not(v4p4b_cond.second_edges)
# Rule V4.4b: metal5 (< 0.34um) end-of-line overlap. is 0.06µm
logger.info("Executing rule V4.4b")
v44b_l1 = v4p4b_eol.enclosing(via4.edges,0.06.um, projection).polygons(0.001)
v44b_l1.output("V4.4b", "V4.4b : metal5 (< 0.34um) end-of-line overlap. : 0.06µm")
v44b_l1.forget

v4p4b_cond.forget

v4p4b_eol.forget

v4_4c_1 = via4.edges.interacting(via4.drc(enclosed(metal5, projection) < 0.04.um).edges.centers(0, 0.5))
v4_4c_2 = via4.edges.interacting(via4.drc(0.04.um <= enclosed(metal5, projection) < 0.06.um).centers(0, 0.5))
v4_4c_3 = v4_4c_1.extended(0, 0, 0, 0.001, joined).corners(90)
# Rule V4.4c: If metal5 overlap via4 by < 0.04um on one side, adjacent metal5 edges overlap. is 0.06µm
logger.info("Executing rule V4.4c")
v44c_l1 = v4_4c_2.not_in(v4_4c_1).interacting(v4_4c_1).or(v4_4c_1.interacting(v4_4c_3)).enclosed(metal5.edges, 0.06.um).polygons(0.001)
v44c_l1.output("V4.4c", "V4.4c : If metal5 overlap via4 by < 0.04um on one side, adjacent metal5 edges overlap. : 0.06µm")
v44c_l1.forget

v4_4c_1.forget

v4_4c_2.forget

v4_4c_3.forget

# rule V4.4d is not a DRC check

# rule V4.5 is not a DRC check

#================================================
#----------------------VIA5----------------------
#================================================

# Rule V5.1: Min/max Via5 size . is 0.26µm
logger.info("Executing rule V5.1")
v51_l1 = via5.edges.without_length(0.26.um).extended(0, 0, 0.001, 0.001)
v51_l1.output("V5.1", "V5.1 : Min/max Via5 size . : 0.26µm")
v51_l1.forget

# Rule V5.2a: min. via5 spacing is 0.26µm
logger.info("Executing rule V5.2a")
v52a_l1  = via5.space(0.26.um, euclidian).polygons(0.001)
v52a_l1.output("V5.2a", "V5.2a : min. via5 spacing : 0.26µm")
v52a_l1.forget

merged_via5   = via5.sized(0.18.um).sized(-0.18.um).with_bbox_min(1.82.um , nil).extents.inside(metal5)
via5_mask     = merged_via5.size(1).not(via5).with_holes(16, nil)
selected_via5 = via5.interacting(via5_mask)
# Rule V5.2b: Via5 Space in 4x4 or larger via5 array is 0.36µm
logger.info("Executing rule V5.2b")
v52b_l1  = selected_via5.space(0.36.um, euclidian).polygons(0.001)
v52b_l1.output("V5.2b", "V5.2b : Via5 Space in 4x4 or larger via5 array : 0.36µm")
v52b_l1.forget

merged_via5.forget

via5_mask.forget

selected_via5.forget

# rule V5.3a is not a DRC check

# Rule V5.3b: metal5  overlap of via5.
logger.info("Executing rule V5.3b")
v53b_l1 = metal5.enclosing(via5, 0.01.um, euclidian).polygons(0.001).or(via5.not_inside(metal5).not(metal5))
v53b_l1.output("V5.3b", "V5.3b : metal5  overlap of via5.")
v53b_l1.forget

v5p3c_cond = metal5.drc( width <= 0.34.um).with_length(0.28.um,nil,both)
v5p3c_eol = metal5.edges.with_length(nil, 0.34.um).interacting(v5p3c_cond.first_edges).interacting(v5p3c_cond.second_edges).not(v5p3c_cond.first_edges).not(v5p3c_cond.second_edges)
# Rule V5.3c: metal5 (< 0.34um) end-of-line overlap. is 0.06µm
logger.info("Executing rule V5.3c")
v53c_l1 = v5p3c_eol.enclosing(via5.edges,0.06.um, projection).polygons(0.001)
v53c_l1.output("V5.3c", "V5.3c : metal5 (< 0.34um) end-of-line overlap. : 0.06µm")
v53c_l1.forget

v5p3c_cond.forget

v5p3c_eol.forget

v5_3d_1 = via5.edges.interacting(via5.drc(enclosed(metal5, projection) < 0.04.um).edges.centers(0, 0.5))
v5_3d_2 = via5.edges.interacting(via5.drc(0.04.um <= enclosed(metal5, projection) < 0.06.um).centers(0, 0.5))
v5_3d_3 = v5_3d_1.extended(0, 0, 0, 0.001, joined).corners(90)
# Rule V5.3d: If metal5 overlap via5 by < 0.04um on one side, adjacent metal5 edges overlap. is 0.06µm
logger.info("Executing rule V5.3d")
v53d_l1 = v5_3d_2.not_in(v5_3d_1).interacting(v5_3d_1).or(v5_3d_1.interacting(v5_3d_3)).enclosed(metal5.edges, 0.06.um).polygons(0.001)
v53d_l1.output("V5.3d", "V5.3d : If metal5 overlap via5 by < 0.04um on one side, adjacent metal5 edges overlap. : 0.06µm")
v53d_l1.forget

v5_3d_1.forget

v5_3d_2.forget

v5_3d_3.forget

# rule V5.3e is not a DRC check

# Rule V5.4a: metaltop overlap of via5.
logger.info("Executing rule V5.4a")
v54a_l1 = metaltop.enclosing(via5, 0.01.um, euclidian).polygons(0.001).or(via5.not_inside(metaltop).not(metaltop))
v54a_l1.output("V5.4a", "V5.4a : metaltop overlap of via5.")
v54a_l1.forget

v5p4b_cond = metaltop.drc( width <= 0.34.um).with_length(0.28.um,nil,both)
v5p4b_eol = metaltop.edges.with_length(nil, 0.34.um).interacting(v5p4b_cond.first_edges).interacting(v5p4b_cond.second_edges).not(v5p4b_cond.first_edges).not(v5p4b_cond.second_edges)
# Rule V5.4b: metaltop (< 0.34um) end-of-line overlap. is 0.06µm
logger.info("Executing rule V5.4b")
v54b_l1 = v5p4b_eol.enclosing(via5.edges,0.06.um, projection).polygons(0.001)
v54b_l1.output("V5.4b", "V5.4b : metaltop (< 0.34um) end-of-line overlap. : 0.06µm")
v54b_l1.forget

v5p4b_cond.forget

v5p4b_eol.forget

v5_4c_1 = via5.edges.interacting(via5.drc(enclosed(metaltop, projection) < 0.04.um).edges.centers(0, 0.5))
v5_4c_2 = via5.edges.interacting(via5.drc(0.04.um <= enclosed(metaltop, projection) < 0.06.um).centers(0, 0.5))
v5_4c_3 = v5_4c_1.extended(0, 0, 0, 0.001, joined).corners(90)
# Rule V5.4c: If metaltop overlap via5 by < 0.04um on one side, adjacent metaltop edges overlap. is 0.06µm
logger.info("Executing rule V5.4c")
v54c_l1 = v5_4c_2.not_in(v5_4c_1).interacting(v5_4c_1).or(v5_4c_1.interacting(v5_4c_3)).enclosed(metaltop.edges, 0.06.um).polygons(0.001)
v54c_l1.output("V5.4c", "V5.4c : If metaltop overlap via5 by < 0.04um on one side, adjacent metaltop edges overlap. : 0.06µm")
v54c_l1.forget

v5_4c_1.forget

v5_4c_2.forget

v5_4c_3.forget

# rule V5.4d is not a DRC check

# rule V5.5 is not a DRC check

#================================================
#--------------------METALTOP--------------------
#================================================

if METAL_TOP == "6K"
logger.info("MetalTop thickness 6k section")

# Rule MT.1: min. metaltop width is 0.36µm
logger.info("Executing rule MT.1")
mt1_l1  = metaltop.width(0.36.um, euclidian).polygons(0.001)
mt1_l1.output("MT.1", "MT.1 : min. metaltop width : 0.36µm")
mt1_l1.forget

# Rule MT.2a: min. metaltop spacing is 0.38µm
logger.info("Executing rule MT.2a")
mt2a_l1  = metaltop.space(0.38.um, euclidian).polygons(0.001)
mt2a_l1.output("MT.2a", "MT.2a : min. metaltop spacing : 0.38µm")
mt2a_l1.forget

# Rule MT.2b: Space to wide Metal2 (length & width > 10um) is 0.5µm
logger.info("Executing rule MT.2b")
mt2b_l1  = metaltop.separation(metaltop.not_interacting(metal2.edges.with_length(nil, 10.um)), 0.5.um, euclidian).polygons(0.001)
mt2b_l1.output("MT.2b", "MT.2b : Space to wide Metal2 (length & width > 10um) : 0.5µm")
mt2b_l1.forget 

# Rule MT.4: Minimum MetalTop area is 0.5625µm²
logger.info("Executing rule MT.4")
mt4_l1  = metaltop.with_area(nil, 0.5625.um)
mt4_l1.output("MT.4", "MT.4 : Minimum MetalTop area : 0.5625µm²")
mt4_l1.forget

elsif METAL_TOP == "9K"
logger.info("MetalTop thickness 9k/11k section")

# Rule MT.1: min. metaltop width is 0.44µm
logger.info("Executing rule MT.1")
mt1_l1  = metaltop.width(0.44.um, euclidian).polygons(0.001)
mt1_l1.output("MT.1", "MT.1 : min. metaltop width : 0.44µm")
mt1_l1.forget

# Rule MT.2a: min. metaltop spacing is 0.46µm
logger.info("Executing rule MT.2a")
mt2a_l1  = metaltop.space(0.46.um, euclidian).polygons(0.001)
mt2a_l1.output("MT.2a", "MT.2a : min. metaltop spacing : 0.46µm")
mt2a_l1.forget

# Rule MT.2b: Space to wide Metal2 (length & width > 10um) is 0.6µm
logger.info("Executing rule MT.2b")
mt2b_l1  = metaltop.separation(metaltop.not_interacting(metal2.edges.with_length(nil, 10.um)), 0.6.um, euclidian).polygons(0.001)
mt2b_l1.output("MT.2b", "MT.2b : Space to wide Metal2 (length & width > 10um) : 0.6µm")
mt2b_l1.forget 

# Rule MT.4: Minimum MetalTop area is 0.5625µm²
logger.info("Executing rule MT.4")
mt4_l1  = metaltop.with_area(nil, 0.5625.um)
mt4_l1.output("MT.4", "MT.4 : Minimum MetalTop area : 0.5625µm²")
mt4_l1.forget

elsif METAL_TOP == "30K"
logger.info("MetalTop thickness 30K section")

# Rule MT30.1a: Min. thick MetalTop width. is 1.8µm
logger.info("Executing rule MT30.1a")
mt301a_l1  = metaltop.width(1.8.um, euclidian).polygons(0.001)
mt301a_l1.output("MT30.1a", "MT30.1a : Min. thick MetalTop width. : 1.8µm")
mt301a_l1.forget

# Rule MT30.1b: Min width for >1000um long metal line (based on metal edge). is 2.2µm
logger.info("Executing rule MT30.1b")
mt301b_l1  = metaltop.interacting(metaltop.edges.with_length(1000.um, nil)).width(2.2.um, euclidian).polygons(0.001)
mt301b_l1.output("MT30.1b", "MT30.1b : Min width for >1000um long metal line (based on metal edge). : 2.2µm")
mt301b_l1.forget

# Rule MT30.2: Min. thick MetalTop space. is 1.8µm
logger.info("Executing rule MT30.2")
mt302_l1  = metaltop.space(1.8.um, euclidian).polygons(0.001)
mt302_l1.output("MT30.2", "MT30.2 : Min. thick MetalTop space. : 1.8µm")
mt302_l1.forget

# Rule MT30.3: The separation of two corners should satisfy the minimum spacing. is 1.8µm
logger.info("Executing rule MT30.3")
mt303_l1  = metaltop.space(1.8.um, euclidian).polygons(0.001)
mt303_l1.output("MT30.3", "MT30.3 : The separation of two corners should satisfy the minimum spacing. : 1.8µm")
mt303_l1.forget

# Rule MT30.4: The separation of single metal line from a any degree metal line should satisfy the minimum spacing. is 1.8µm
logger.info("Executing rule MT30.4")
mt304_l1  = metaltop.space(1.8.um, euclidian).polygons(0.001)
mt304_l1.output("MT30.4", "MT30.4 : The separation of single metal line from a any degree metal line should satisfy the minimum spacing. : 1.8µm")
mt304_l1.forget

# Rule MT30.5: Minimum thick MetalTop enclose underlying via (for example: via5 for 6LM case) [Outside Not Allowed].
logger.info("Executing rule MT30.5")
mt305_l1 = top_metal.enclosing(top_via, 0.12.um, euclidian).polygons(0.001).or(top_via.not_inside(top_metal))
mt305_l1.output("MT30.5", "MT30.5 : Minimum thick MetalTop enclose underlying via (for example: via5 for 6LM case) [Outside Not Allowed].")
mt305_l1.forget

mt30p6_cond = top_metal.drc( width < 2.5.um)
mt30p6_eol = top_metal.edges.with_length(nil, 2.5.um).interacting(mt30p6_cond.first_edges).interacting(mt30p6_cond.second_edges).not(mt30p6_cond.first_edges).not(mt30p6_cond.second_edges)
# Rule MT30.6: Thick MetalTop end-of-line (width <2.5um) enclose underlying via (for example: via5 for 6LM case) [Outside Not Allowed].
logger.info("Executing rule MT30.6")
mt306_l1 = mt30p6_eol.enclosing(top_via.edges,0.25.um, projection).polygons(0.001).or(top_via.not_inside(top_metal))
mt306_l1.output("MT30.6", "MT30.6 : Thick MetalTop end-of-line (width <2.5um) enclose underlying via (for example: via5 for 6LM case) [Outside Not Allowed].")
mt306_l1.forget

mt30p6_cond.forget

mt30p6_eol.forget

mt30p8_via_no_mim  = top_via.sized(0.18.um).sized(-0.18.um).with_bbox_min(0.78.um , nil).extents.inside(top_metal)
mt30p8_via_mim     = top_via.interacting(fusetop).sized(0.3.um).sized(-0.3.um).with_bbox_min(1.02.um , nil).extents.inside(top_metal)
mt30p8_via         = mt30p8_via_no_mim.or(mt30p8_via_mim)
mt30p8_mask        = mt30p8_via.size(1).not(top_via).with_holes(4, nil)
mt30p8_slct_via    = top_via.interacting(mt30p8_mask)
# Rule MT30.8: There shall be minimum 2X2 array of vias (top vias) at one location connecting to 3um thick top metal.
logger.info("Executing rule MT30.8")
mt308_l1 = topmin1_metal.outside(guard_ring_mk).not_interacting(mt30p8_slct_via)
mt308_l1.output("MT30.8", "MT30.8 : There shall be minimum 2X2 array of vias (top vias) at one location connecting to 3um thick top metal.")
mt308_l1.forget

mt30p8_via.forget

mt30p8_mask.forget

mt30p8_slct_via.forget

end #METAL_TOP

end #BEOL

#================================================
#---------------------MCELL----------------------
#================================================

# Rule MC.1: min. mcell width is 0.4µm
logger.info("Executing rule MC.1")
mc1_l1  = mcell_feol_mk.width(0.4.um, euclidian).polygons(0.001)
mc1_l1.output("MC.1", "MC.1 : min. mcell width : 0.4µm")
mc1_l1.forget

# Rule MC.2: min. mcell spacing is 0.4µm
logger.info("Executing rule MC.2")
mc2_l1  = mcell_feol_mk.space(0.4.um, euclidian).polygons(0.001)
mc2_l1.output("MC.2", "MC.2 : min. mcell spacing : 0.4µm")
mc2_l1.forget

# Rule MC.3: Minimum Mcell area is 0.35µm²
logger.info("Executing rule MC.3")
mc3_l1  = mcell_feol_mk.with_area(nil, 0.35.um)
mc3_l1.output("MC.3", "MC.3 : Minimum Mcell area : 0.35µm²")
mc3_l1.forget

# Rule MC.4: Minimum area enclosed by Mcell is 0.35µm²
logger.info("Executing rule MC.4")
mc4_l1  = mcell_feol_mk.holes.with_area(nil, 0.35.um)
mc4_l1.output("MC.4", "MC.4 : Minimum area enclosed by Mcell : 0.35µm²")
mc4_l1.forget

#================================================
#----------------P+ POLY RESISTOR----------------
#================================================

pres_poly = poly2.and(pplus).interacting(sab).interacting(res_mk).not_interacting(resistor)
# Rule PRES.1: Minimum width of Poly2 resistor. is 0.8µm
logger.info("Executing rule PRES.1")
pres1_l1  = pres_poly.width(0.8.um, euclidian).polygons(0.001)
pres1_l1.output("PRES.1", "PRES.1 : Minimum width of Poly2 resistor. : 0.8µm")
pres1_l1.forget

# Rule PRES.2: Minimum space between Poly2 resistors. is 0.4µm
logger.info("Executing rule PRES.2")
pres2_l1  = pres_poly.isolated(0.4.um, euclidian).polygons(0.001)
pres2_l1.output("PRES.2", "PRES.2 : Minimum space between Poly2 resistors. : 0.4µm")
pres2_l1.forget

# Rule PRES.3: Minimum space from Poly2 resistor to COMP.
logger.info("Executing rule PRES.3")
pres3_l1 = pres_poly.separation(comp, 0.6.um, euclidian).polygons(0.001).or(comp.not_outside(pres_poly))
pres3_l1.output("PRES.3", "PRES.3 : Minimum space from Poly2 resistor to COMP.")
pres3_l1.forget

# Rule PRES.4: Minimum space from Poly2 resistor to unrelated Poly2. is 0.6µm
logger.info("Executing rule PRES.4")
pres4_l1  = pres_poly.separation(poly2.not_interacting(sab), 0.6.um, euclidian).polygons(0.001)
pres4_l1.output("PRES.4", "PRES.4 : Minimum space from Poly2 resistor to unrelated Poly2. : 0.6µm")
pres4_l1.forget

# Rule PRES.5: Minimum Plus implant overlap of Poly2 resistor. is 0.3µm
logger.info("Executing rule PRES.5")
pres5_l1 = pplus.enclosing(pres_poly, 0.3.um, euclidian).polygons(0.001)
pres5_l2 = pres_poly.not_outside(pplus).not(pplus)
pres5_l  = pres5_l1.or(pres5_l2)
pres5_l.output("PRES.5", "PRES.5 : Minimum Plus implant overlap of Poly2 resistor. : 0.3µm")
pres5_l1.forget
pres5_l2.forget
pres5_l.forget

# Rule PRES.6: Minimum salicide block overlap of Poly2 resistor in width direction. is 0.28µm
logger.info("Executing rule PRES.6")
pres6_l1 = sab.enclosing(pres_poly,0.28.um).polygons(0.001)
pres6_l1.output("PRES.6", "PRES.6 : Minimum salicide block overlap of Poly2 resistor in width direction. : 0.28µm")
pres6_l1.forget

# Rule PRES.7: Space from salicide block to contact on Poly2 resistor.
logger.info("Executing rule PRES.7")
pres7_l1 = contact.inside(pres_poly).separation(sab,0.22.um).polygons(0.001).or(contact.inside(pres_poly).interacting(sab))
pres7_l1.output("PRES.7", "PRES.7 : Space from salicide block to contact on Poly2 resistor.")
pres7_l1.forget

# rule PRES.8 is not a DRC check

mk_pres9a = res_mk.edges.not(poly2.and(pplus).and(sab).edges).inside_part(poly2)
# Rule PRES.9a: Pplus Poly2 resistor shall be covered by RES_MK marking. RES_MK length shall be coincide with resistor length (Defined by SAB length) and width covering the width of Poly2.
logger.info("Executing rule PRES.9a")
pres9a_l1 = res_mk.interacting(pres_poly).interacting(mk_pres9a)
pres9a_l1.output("PRES.9a", "PRES.9a : Pplus Poly2 resistor shall be covered by RES_MK marking. RES_MK length shall be coincide with resistor length (Defined by SAB length) and width covering the width of Poly2.")
pres9a_l1.forget

mk_pres9a.forget

pres9b = res_mk.with_area(15000.01.um,nil).in(res_mk.interacting(res_mk.edges.with_length(80.01.um,nil)))
# Rule PRES.9b: If the size of single RES_MK mark layer is greater than 15000um2 and both side (X and Y) are greater than 80um. then the minimum spacing to adjacent RES_MK layer. is 20µm
logger.info("Executing rule PRES.9b")
pres9b_l1 = pres9b.interacting(pres_poly).drc(separation(pres9b) < 20.um).polygons(0.001)
pres9b_l1.output("PRES.9b", "PRES.9b : If the size of single RES_MK mark layer is greater than 15000um2 and both side (X and Y) are greater than 80um. then the minimum spacing to adjacent RES_MK layer. : 20µm")
pres9b_l1.forget

pres9b.forget

pres_poly.forget

#================================================
#----------------N+ POLY RESISTOR----------------
#================================================

lres_poly = poly2.and(nplus).interacting(sab).interacting(res_mk)
# Rule LRES.1: Minimum width of Poly2 resistor. is 0.8µm
logger.info("Executing rule LRES.1")
lres1_l1  = lres_poly.width(0.8.um, euclidian).polygons(0.001)
lres1_l1.output("LRES.1", "LRES.1 : Minimum width of Poly2 resistor. : 0.8µm")
lres1_l1.forget

# Rule LRES.2: Minimum space between Poly2 resistors. is 0.4µm
logger.info("Executing rule LRES.2")
lres2_l1  = lres_poly.isolated(0.4.um, euclidian).polygons(0.001)
lres2_l1.output("LRES.2", "LRES.2 : Minimum space between Poly2 resistors. : 0.4µm")
lres2_l1.forget

# Rule LRES.3: Minimum space from Poly2 resistor to COMP.
logger.info("Executing rule LRES.3")
lres3_l1 = lres_poly.separation(comp, 0.6.um, euclidian).polygons(0.001).or(comp.not_outside(lres_poly))
lres3_l1.output("LRES.3", "LRES.3 : Minimum space from Poly2 resistor to COMP.")
lres3_l1.forget

# Rule LRES.4: Minimum space from Poly2 resistor to unrelated Poly2. is 0.6µm
logger.info("Executing rule LRES.4")
lres4_l1  = lres_poly.separation(poly2.not_interacting(sab), 0.6.um, euclidian).polygons(0.001)
lres4_l1.output("LRES.4", "LRES.4 : Minimum space from Poly2 resistor to unrelated Poly2. : 0.6µm")
lres4_l1.forget

# Rule LRES.5: Minimum Nplus implant overlap of Poly2 resistor. is 0.3µm
logger.info("Executing rule LRES.5")
lres5_l1 = nplus.enclosing(poly2.and(nplus).interacting(sab).interacting(res_mk), 0.3.um, euclidian).polygons(0.001)
lres5_l2 = poly2.and(nplus).interacting(sab).interacting(res_mk).not_outside(nplus).not(nplus)
lres5_l  = lres5_l1.or(lres5_l2)
lres5_l.output("LRES.5", "LRES.5 : Minimum Nplus implant overlap of Poly2 resistor. : 0.3µm")
lres5_l1.forget
lres5_l2.forget
lres5_l.forget

# Rule LRES.6: Minimum salicide block overlap of Poly2 resistor in width direction. is 0.28µm
logger.info("Executing rule LRES.6")
lres6_l1 = sab.enclosing(lres_poly,0.28.um).polygons(0.001)
lres6_l1.output("LRES.6", "LRES.6 : Minimum salicide block overlap of Poly2 resistor in width direction. : 0.28µm")
lres6_l1.forget

cont_lres7 = contact.inside(poly2.and(nplus).interacting(sab).interacting(res_mk))
# Rule LRES.7: Space from salicide block to contact on Poly2 resistor.
logger.info("Executing rule LRES.7")
lres7_l1 = cont_lres7.separation(sab,0.22.um).polygons(0.001).or(cont_lres7.interacting(sab))
lres7_l1.output("LRES.7", "LRES.7 : Space from salicide block to contact on Poly2 resistor.")
lres7_l1.forget

cont_lres7.forget

# rule LRES.8 is not a DRC check

mk_lres9 = res_mk.edges.not(poly2.and(nplus).and(sab).edges).inside_part(poly2)
# Rule LRES.9a: Nplus Poly2 resistor shall be covered by RES_MK marking. RES_MK length shall be coincide with resistor length (Defined by SAB length) and width covering the width of Poly2.
logger.info("Executing rule LRES.9a")
lres9a_l1 = res_mk.interacting(lres_poly).interacting(mk_lres9)
lres9a_l1.output("LRES.9a", "LRES.9a : Nplus Poly2 resistor shall be covered by RES_MK marking. RES_MK length shall be coincide with resistor length (Defined by SAB length) and width covering the width of Poly2. ")
lres9a_l1.forget

mk_lres9.forget

lres9b = res_mk.with_area(15000.01.um,nil).in(res_mk.interacting(res_mk.edges.with_length(80.01.um,nil)))
# Rule LRES.9b: If the size of single RES_MK mark layer is greater than 15000um2 and both side (X and Y) are greater than 80um. then the minimum spacing to adjacent RES_MK layer. is 20µm
logger.info("Executing rule LRES.9b")
lres9b_l1 = res_mk.interacting(lres_poly).drc(separation(lres9b) < 20.um).polygons(0.001)
lres9b_l1.output("LRES.9b", "LRES.9b : If the size of single RES_MK mark layer is greater than 15000um2 and both side (X and Y) are greater than 80um. then the minimum spacing to adjacent RES_MK layer. : 20µm")
lres9b_l1.forget

lres9b.forget

lres_poly.forget

#================================================
#----------------H POLY RESISTOR-----------------
#================================================

hres_poly = poly2.interacting(pplus).interacting(sab).interacting(res_mk).interacting(resistor)
hres1_poly = poly2.interacting(pplus).interacting(sab).interacting(res_mk)
# Rule HRES.1: Minimum space. Note : Merge if the spacing is less than 0.4 um. is 0.4µm
logger.info("Executing rule HRES.1")
hres1_l1  = resistor.interacting(hres1_poly).space(0.4.um, euclidian).polygons(0.001)
hres1_l1.output("HRES.1", "HRES.1 : Minimum space. Note : Merge if the spacing is less than 0.4 um. : 0.4µm")
hres1_l1.forget

# Rule HRES.2: Minimum width of Poly2 resistor. is 1µm
logger.info("Executing rule HRES.2")
hres2_l1  = hres_poly.width(1.um, euclidian).polygons(0.001)
hres2_l1.output("HRES.2", "HRES.2 : Minimum width of Poly2 resistor. : 1µm")
hres2_l1.forget

# Rule HRES.3: Minimum space between Poly2 resistors. is 0.4µm
logger.info("Executing rule HRES.3")
hres3_l1  = hres_poly.space(0.4.um, euclidian).polygons(0.001)
hres3_l1.output("HRES.3", "HRES.3 : Minimum space between Poly2 resistors. : 0.4µm")
hres3_l1.forget

# Rule HRES.4: Minimum RESISTOR overlap of Poly2 resistor. is 0.4µm
logger.info("Executing rule HRES.4")
hres4_l1 = resistor.enclosing(hres_poly, 0.4.um, euclidian).polygons(0.001)
hres4_l2 = hres_poly.not_outside(resistor).not(resistor)
hres4_l  = hres4_l1.or(hres4_l2)
hres4_l.output("HRES.4", "HRES.4 : Minimum RESISTOR overlap of Poly2 resistor. : 0.4µm")
hres4_l1.forget
hres4_l2.forget
hres4_l.forget

# Rule HRES.5: Minimum RESISTOR space to unrelated Poly2. is 0.3µm
logger.info("Executing rule HRES.5")
hres5_l1  = resistor.interacting(hres1_poly).separation(poly2.not_interacting(sab), 0.3.um, euclidian).polygons(0.001)
hres5_l1.output("HRES.5", "HRES.5 : Minimum RESISTOR space to unrelated Poly2. : 0.3µm")
hres5_l1.forget

# Rule HRES.6: Minimum RESISTOR space to COMP.
logger.info("Executing rule HRES.6")
hres6_l1 = resistor.interacting(hres1_poly).separation(comp, 0.3.um, euclidian).polygons(0.001).or(comp.not_outside(resistor.interacting(poly2.interacting(pplus).interacting(sab).interacting(res_mk))))
hres6_l1.output("HRES.6", "HRES.6 : Minimum RESISTOR space to COMP.")
hres6_l1.forget

hres1_poly.forget

# Rule HRES.7: Minimum Pplus overlap of contact on Poly2 resistor. is 0.2µm
logger.info("Executing rule HRES.7")
hres7_l1 = pplus.enclosing(contact.inside(hres_poly), 0.2.um, euclidian).polygons(0.001)
hres7_l2 = contact.inside(hres_poly).not_outside(pplus).not(pplus)
hres7_l  = hres7_l1.or(hres7_l2)
hres7_l.output("HRES.7", "HRES.7 : Minimum Pplus overlap of contact on Poly2 resistor. : 0.2µm")
hres7_l1.forget
hres7_l2.forget
hres7_l.forget

# Rule HRES.8: Space from salicide block to contact on Poly2 resistor.
logger.info("Executing rule HRES.8")
hres8_l1 = contact.inside(hres_poly).separation(sab,0.22.um).polygons(0.001).or(contact.inside(hres_poly).interacting(sab))
hres8_l1.output("HRES.8", "HRES.8 : Space from salicide block to contact on Poly2 resistor.")
hres8_l1.forget

hres9_sab             = sab.interacting(pplus).interacting(res_mk).interacting(resistor)
hres9_clear_sab       = hres9_sab.not(hres_poly)
hres9_bad_inside_edge = hres9_sab.edges.inside_part(hres_poly).extended(0,0,0.001,0.001).interacting(hres9_clear_sab, 1, 1)
hres9_sab_hole        = hres9_sab.holes.and(hres_poly)
# Rule HRES.9: Minimum salicide block overlap of Poly2 resistor in width direction.
logger.info("Executing rule HRES.9")
hres9_l1 = hres9_sab.enclosing(hres_poly, 0.28.um, euclidian).polygons(0.001).or(hres9_bad_inside_edge).or(hres9_sab_hole)
hres9_l1.output("HRES.9", "HRES.9 : Minimum salicide block overlap of Poly2 resistor in width direction.")
hres9_l1.forget

hres9_sab.forget

hres9_clear_sab.forget

hres9_bad_inside_edge.forget

hres9_sab_hole.forget

pplus1_hres10 = pplus.and(sab).drc(width != 0.1.um)
pplus2_hres10 = pplus.not_overlapping(sab).edges
# Rule HRES.10: Minimum & maximum Pplus overlap of SAB.
logger.info("Executing rule HRES.10")
hres10_l1 = pplus1_hres10.or(pplus2_hres10).extended(0, 0, 0.001, 0.001).interacting(hres_poly)
hres10_l1.output("HRES.10", "HRES.10 : Minimum & maximum Pplus overlap of SAB.")
hres10_l1.forget

pplus1_hres10.forget

pplus2_hres10.forget

# rule HRES.11 is not a DRC check

mk_hres12a = res_mk.edges.not(poly2.not(pplus).and(sab).edges).inside_part(poly2)
# Rule HRES.12a: P type Poly2 resistor (high sheet rho) shall be covered by RES_MK marking. RES_MK length shall be coincide with resistor length (Defined by Pplus space) and width covering the width of Poly2.
logger.info("Executing rule HRES.12a")
hres12a_l1 = res_mk.interacting(resistor).interacting(mk_hres12a)
hres12a_l1.output("HRES.12a", "HRES.12a : P type Poly2 resistor (high sheet rho) shall be covered by RES_MK marking. RES_MK length shall be coincide with resistor length (Defined by Pplus space) and width covering the width of Poly2. ")
hres12a_l1.forget

mk_hres12a.forget

hres12b = res_mk.with_area(15000.01.um,nil).in(res_mk.interacting(res_mk.edges.with_length(80.01.um,nil)))
# Rule HRES.12b: If the size of single RES_MK mark layer is greater than 15000 um2 and both side (X and Y) are greater than 80 um. Then the minimum spacing to adjacent RES_MK layer. is 20µm
logger.info("Executing rule HRES.12b")
hres12b_l1 = res_mk.interacting(hres_poly).drc(separation(hres12b) < 20.um).polygons(0.001)
hres12b_l1.output("HRES.12b", "HRES.12b : If the size of single RES_MK mark layer is greater than 15000 um2 and both side (X and Y) are greater than 80 um. Then the minimum spacing to adjacent RES_MK layer. : 20µm")
hres12b_l1.forget

hres12b.forget

hres_poly.forget

#================================================
#------------MIM CAPACITOR OPTION A -------------
#================================================

if MIM_OPTION == "A"
logger.info("MIM Capacitor Option A section")

mim_virtual = fusetop.sized(1.06.um).and(metal2.interacting(fusetop))
# Rule MIM.1: Minimum MiM bottom plate spacing to the bottom plate metal (whether adjacent MiM or routing metal). is 1.2µm
logger.info("Executing rule MIM.1")
mim1_l1 = metal2.separation(mim_virtual ,transparent, 1.2.um).polygons(0.001)
mim1_l1.output("MIM.1", "MIM.1 : Minimum MiM bottom plate spacing to the bottom plate metal (whether adjacent MiM or routing metal). : 1.2µm")
mim1_l1.forget

# Rule MIM.2: Minimum MiM bottom plate overlap of Via2 layer. [This is applicable for via2 within 1.06um oversize of FuseTop layer (referenced to virtual bottom plate)]. is 0.4µm
logger.info("Executing rule MIM.2")
mim2_l1 = metal2.enclosing(via2.overlapping(mim_virtual), 0.4.um, euclidian).polygons(0.001)
mim2_l2 = via2.overlapping(mim_virtual).not_outside(metal2).not(metal2)
mim2_l  = mim2_l1.or(mim2_l2)
mim2_l.output("MIM.2", "MIM.2 : Minimum MiM bottom plate overlap of Via2 layer. [This is applicable for via2 within 1.06um oversize of FuseTop layer (referenced to virtual bottom plate)]. : 0.4µm")
mim2_l1.forget
mim2_l2.forget
mim2_l.forget

# Rule MIM.3: Minimum MiM bottom plate overlap of Top plate.
logger.info("Executing rule MIM.3")
mim3_l1 = mim_virtual.enclosing(fusetop,0.6.um).polygons(0.001).or(fusetop.not_inside(mim_virtual))
mim3_l1.output("MIM.3", "MIM.3 : Minimum MiM bottom plate overlap of Top plate.")
mim3_l1.forget

mim_virtual.forget

# Rule MIM.4: Minimum MiM top plate (FuseTop) overlap of Via2. is 0.4µm
logger.info("Executing rule MIM.4")
mim4_l1 = fusetop.enclosing(via2, 0.4.um, euclidian).polygons(0.001)
mim4_l2 = via2.not_outside(fusetop).not(fusetop)
mim4_l  = mim4_l1.or(mim4_l2)
mim4_l.output("MIM.4", "MIM.4 : Minimum MiM top plate (FuseTop) overlap of Via2. : 0.4µm")
mim4_l1.forget
mim4_l2.forget
mim4_l.forget

# Rule MIM.5: Minimum spacing between top plate and the Via2 connecting to the bottom plate. is 0.4µm
logger.info("Executing rule MIM.5")
mim5_l1  = fusetop.separation(via2.interacting(metal2), 0.4.um, euclidian).polygons(0.001)
mim5_l1.output("MIM.5", "MIM.5 : Minimum spacing between top plate and the Via2 connecting to the bottom plate. : 0.4µm")
mim5_l1.forget

# Rule MIM.6: Minimum spacing between unrelated top plates. is 0.6µm
logger.info("Executing rule MIM.6")
mim6_l1  = fusetop.space(0.6.um, euclidian).polygons(0.001)
mim6_l1.output("MIM.6", "MIM.6 : Minimum spacing between unrelated top plates. : 0.6µm")
mim6_l1.forget

# Rule MIM.7: Min FuseTop enclosure by CAP_MK.
logger.info("Executing rule MIM.7")
mim7_l1 = fusetop.not_inside(cap_mk)
mim7_l1.output("MIM.7", "MIM.7 : Min FuseTop enclosure by CAP_MK.")
mim7_l1.forget

# Rule MIM.8a: Minimum MIM cap area (defined by FuseTop area) (um2). is 25µm²
logger.info("Executing rule MIM.8a")
mim8a_l1  = fusetop.with_area(nil, 25.um)
mim8a_l1.output("MIM.8a", "MIM.8a : Minimum MIM cap area (defined by FuseTop area) (um2). : 25µm²")
mim8a_l1.forget

# Rule MIM.8b: Maximum single MIM Cap area (Use multiple MIM caps in parallel connection if bigger capacitors are required) (um2). is 10000µm
logger.info("Executing rule MIM.8b")
mim8b_l1 = fusetop.with_area(10000.um,nil).not_in(fusetop.with_area(10000.um))
mim8b_l1.output("MIM.8b", "MIM.8b : Maximum single MIM Cap area (Use multiple MIM caps in parallel connection if bigger capacitors are required) (um2). : 10000µm")
mim8b_l1.forget

# Rule MIM.9: Min. via spacing for sea of via on MIM top plate. is 0.5µm
logger.info("Executing rule MIM.9")
mim9_l1  = via2.inside(fusetop).space(0.5.um, euclidian).polygons(0.001)
mim9_l1.output("MIM.9", "MIM.9 : Min. via spacing for sea of via on MIM top plate. : 0.5µm")
mim9_l1.forget

# Rule MIM.10: (a) There cannot be any Via1 touching MIM bottom plate Metal2. (b) MIM bottom plate Metal2 can only be connected through the higher Via (Via2).
logger.info("Executing rule MIM.10")
mim10_l1 = via1.interacting(metal2.interacting(fusetop))
mim10_l1.output("MIM.10", "MIM.10 : (a) There cannot be any Via1 touching MIM bottom plate Metal2. (b) MIM bottom plate Metal2 can only be connected through the higher Via (Via2).")
mim10_l1.forget

mim11_large_metal2 = metal2.interacting(fusetop).with_area(10000, nil)
mim11_large_metal2_violation = polygon_layer
mim11_large_metal2.data.each do |p|
  mim11_metal2_polygon_layer = polygon_layer
  mim11_metal2_polygon_layer.data.insert(p)
  fuse_in_polygon = fusetop.and(mim11_metal2_polygon_layer)
  if(fuse_in_polygon.area > 10000)
    mim11_bad_metal2_polygon = mim11_metal2_polygon_layer.interacting(fuse_in_polygon)
    mim11_bad_metal2_polygon.data.each do |b|
      b.num_points > 0 && mim11_large_metal2_violation.data.insert(b)
    end
  end
end
# Rule MIM.11: Bottom plate of multiple MIM caps can be shared (for common nodes) as long as total MIM area with that single common plate does not exceed MIM.8b rule. is -µm
logger.info("Executing rule MIM.11")
mim11_l1  = mim11_large_metal2_violation
mim11_l1.output("MIM.11", "MIM.11 : Bottom plate of multiple MIM caps can be shared (for common nodes) as long as total MIM area with that single common plate does not exceed MIM.8b rule. : -µm")
mim11_l1.forget

mim11_large_metal2.forget

mim11_large_metal2_violation.forget

# rule MIM.12 is not a DRC check

#================================================
#-------------MIM CAPACITOR OPTION B-------------
#================================================

elsif MIM_OPTION == "B"
logger.info("MIM Capacitor Option B section")

mimtm_virtual = fusetop.sized(1.06.um).and(topmin1_metal.interacting(fusetop))
# Rule MIMTM.1: Minimum MiM bottom plate spacing to the bottom plate metal (whether adjacent MiM or routing metal). is 1.2µm
logger.info("Executing rule MIMTM.1")
mimtm1_l1 = topmin1_metal.separation(mimtm_virtual ,transparent, 1.2.um).polygons(0.001)
mimtm1_l1.output("MIMTM.1", "MIMTM.1 : Minimum MiM bottom plate spacing to the bottom plate metal (whether adjacent MiM or routing metal). : 1.2µm")
mimtm1_l1.forget

# Rule MIMTM.2: Minimum MiM bottom plate overlap of Vian-1 layer. [This is applicable for Vian-1 within 1.06um oversize of FuseTop layer (referenced to virtual bottom plate)]. is 0.4µm
logger.info("Executing rule MIMTM.2")
mimtm2_l1 = topmin1_metal.enclosing(top_via.overlapping(mimtm_virtual), 0.4.um, euclidian).polygons(0.001)
mimtm2_l2 = top_via.overlapping(mimtm_virtual).not_outside(topmin1_metal).not(topmin1_metal)
mimtm2_l  = mimtm2_l1.or(mimtm2_l2)
mimtm2_l.output("MIMTM.2", "MIMTM.2 : Minimum MiM bottom plate overlap of Vian-1 layer. [This is applicable for Vian-1 within 1.06um oversize of FuseTop layer (referenced to virtual bottom plate)]. : 0.4µm")
mimtm2_l1.forget
mimtm2_l2.forget
mimtm2_l.forget

# Rule MIMTM.3: Minimum MiM bottom plate overlap of Top plate.
logger.info("Executing rule MIMTM.3")
mimtm3_l1 = mimtm_virtual.enclosing(fusetop,0.6.um).polygons(0.001).or(fusetop.not_inside(mimtm_virtual))
mimtm3_l1.output("MIMTM.3", "MIMTM.3 : Minimum MiM bottom plate overlap of Top plate.")
mimtm3_l1.forget

mimtm_virtual.forget

# Rule MIMTM.4: Minimum MiM top plate (FuseTop) overlap of Vian-1. is 0.4µm
logger.info("Executing rule MIMTM.4")
mimtm4_l1 = fusetop.enclosing(top_via, 0.4.um, euclidian).polygons(0.001)
mimtm4_l2 = top_via.not_outside(fusetop).not(fusetop)
mimtm4_l  = mimtm4_l1.or(mimtm4_l2)
mimtm4_l.output("MIMTM.4", "MIMTM.4 : Minimum MiM top plate (FuseTop) overlap of Vian-1. : 0.4µm")
mimtm4_l1.forget
mimtm4_l2.forget
mimtm4_l.forget

# Rule MIMTM.5: Minimum spacing between top plate and the Vian-1 connecting to the bottom plate. is 0.4µm
logger.info("Executing rule MIMTM.5")
mimtm5_l1  = fusetop.separation(top_via.interacting(topmin1_metal), 0.4.um, euclidian).polygons(0.001)
mimtm5_l1.output("MIMTM.5", "MIMTM.5 : Minimum spacing between top plate and the Vian-1 connecting to the bottom plate. : 0.4µm")
mimtm5_l1.forget

# Rule MIMTM.6: Minimum spacing between unrelated top plates. is 0.6µm
logger.info("Executing rule MIMTM.6")
mimtm6_l1  = fusetop.space(0.6.um, euclidian).polygons(0.001)
mimtm6_l1.output("MIMTM.6", "MIMTM.6 : Minimum spacing between unrelated top plates. : 0.6µm")
mimtm6_l1.forget

# Rule MIMTM.7: Min FuseTop enclosure by CAP_MK.
logger.info("Executing rule MIMTM.7")
mimtm7_l1 = fusetop.not_inside(cap_mk)
mimtm7_l1.output("MIMTM.7", "MIMTM.7 : Min FuseTop enclosure by CAP_MK.")
mimtm7_l1.forget

# Rule MIMTM.8a: Minimum MIM cap area (defined by FuseTop area) (um2). is 25µm²
logger.info("Executing rule MIMTM.8a")
mimtm8a_l1  = fusetop.with_area(nil, 25.um)
mimtm8a_l1.output("MIMTM.8a", "MIMTM.8a : Minimum MIM cap area (defined by FuseTop area) (um2). : 25µm²")
mimtm8a_l1.forget

# Rule MIMTM.8b: Maximum single MIM Cap area (Use multiple MIM caps in parallel connection if bigger capacitors are required) (um2). is 10000µm
logger.info("Executing rule MIMTM.8b")
mimtm8b_l1 = fusetop.with_area(10000.um,nil).not_in(fusetop.with_area(10000.um))
mimtm8b_l1.output("MIMTM.8b", "MIMTM.8b : Maximum single MIM Cap area (Use multiple MIM caps in parallel connection if bigger capacitors are required) (um2). : 10000µm")
mimtm8b_l1.forget

# Rule MIMTM.9: Min. Via (Vian-1) spacing for sea of Via on MIM top plate. is 0.5µm
logger.info("Executing rule MIMTM.9")
mimtm9_l1  = top_via.inside(fusetop).space(0.5.um, euclidian).polygons(0.001)
mimtm9_l1.output("MIMTM.9", "MIMTM.9 : Min. Via (Vian-1) spacing for sea of Via on MIM top plate. : 0.5µm")
mimtm9_l1.forget

# Rule MIMTM.10: (a) There cannot be any Vian-2 touching MIM bottom plate Metaln-1. (b) MIM bottom plate Metaln-1 can only be connected through the higher Via (Vian-1).
logger.info("Executing rule MIMTM.10")
mimtm10_l1 = topmin1_via.interacting(topmin1_metal.interacting(fusetop))
mimtm10_l1.output("MIMTM.10", "MIMTM.10 : (a) There cannot be any Vian-2 touching MIM bottom plate Metaln-1. (b) MIM bottom plate Metaln-1 can only be connected through the higher Via (Vian-1).")
mimtm10_l1.forget

mimtm11_large_topmin1_metal = topmin1_metal.interacting(fusetop).with_area(10000, nil)
mimtm11_large_topmin1_metal_violation = polygon_layer
mimtm11_large_topmin1_metal.data.each do |p|
  mimtm11_topmin1_metal_polygon_layer = polygon_layer
  mimtm11_topmin1_metal_polygon_layer.data.insert(p)
  fuse_in_polygon = fusetop.and(mimtm11_topmin1_metal_polygon_layer)
  if(fuse_in_polygon.area > 10000)
    mimtm11_bad_topmin1_metal_polygon = mimtm11_topmin1_metal_polygon_layer.interacting(fuse_in_polygon)
    mimtm11_bad_topmin1_metal_polygon.data.each do |b|
      b.num_points > 0 && mimtm11_large_topmin1_metal_violation.data.insert(b)
    end
  end
end
# Rule MIMTM.11: Bottom plate of multiple MIM caps can be shared (for common nodes) as long as total MIM area with that single common plate does not exceed MIMTM.8b rule. is -µm
logger.info("Executing rule MIMTM.11")
mimtm11_l1  = mimtm11_large_topmin1_metal_violation
mimtm11_l1.output("MIMTM.11", "MIMTM.11 : Bottom plate of multiple MIM caps can be shared (for common nodes) as long as total MIM area with that single common plate does not exceed MIMTM.8b rule. : -µm")
mimtm11_l1.forget

mimtm11_large_topmin1_metal.forget

mimtm11_large_topmin1_metal_violation.forget

# rule MIMTM.12 is not a DRC check

else
logger.info("No MIM Capacitor Option Selected section")

end #MIM_OPTION

#================================================
#-----------------NATIVE VT NMOS-----------------
#================================================

# Rule NAT.1: Min. NAT Overlap of COMP of Native Vt NMOS. is 2µm
logger.info("Executing rule NAT.1")
nat1_l1 = nat.enclosing(ncomp.outside(nwell).interacting(nat), 2.um, euclidian).polygons(0.001)
nat1_l1.output("NAT.1", "NAT.1 : Min. NAT Overlap of COMP of Native Vt NMOS. : 2µm")
nat1_l1.forget

# Rule NAT.2: Space to unrelated COMP (outside NAT). is 0.3µm
logger.info("Executing rule NAT.2")
nat2_l1  = nat.separation(comp.outside(nat), 0.3.um, euclidian).polygons(0.001)
nat2_l1.output("NAT.2", "NAT.2 : Space to unrelated COMP (outside NAT). : 0.3µm")
nat2_l1.forget

# Rule NAT.3: Space to NWell edge. is 0.5µm
logger.info("Executing rule NAT.3")
nat3_l1  = nat.separation(nwell, 0.5.um, euclidian).polygons(0.001)
nat3_l1.output("NAT.3", "NAT.3 : Space to NWell edge. : 0.5µm")
nat3_l1.forget

# Rule NAT.4: Minimum channel length for 3.3V Native Vt NMOS (For smaller L Ioff will be higher than Spec). is 1.8µm
logger.info("Executing rule NAT.4")
nat4_l1  = poly2.edges.and(ngate.edges).not(nwell).interacting(nat).width(1.8.um, euclidian).polygons(0.001).not_interacting(v5_xtor).not_interacting(dualgate)
nat4_l1.output("NAT.4", "NAT.4 : Minimum channel length for 3.3V Native Vt NMOS (For smaller L Ioff will be higher than Spec). : 1.8µm")
nat4_l1.forget

# Rule NAT.5: Minimum channel length for 6.0V Native Vt NMOS (For smaller L Ioff will be higher than Spec). is 1.8µm
logger.info("Executing rule NAT.5")
nat5_l1  = poly2.edges.and(ngate.edges).not(nwell).interacting(nat).width(1.8.um, euclidian).polygons(0.001).overlapping(dualgate)
nat5_l1.output("NAT.5", "NAT.5 : Minimum channel length for 6.0V Native Vt NMOS (For smaller L Ioff will be higher than Spec). : 1.8µm")
nat5_l1.forget

if CONNECTIVITY_RULES
logger.info("CONNECTIVITY_RULES section")

connected_nat, unconnected_nat = conn_space(natcompsd, 10, 10, transparent)

# Rule NAT.6: Two or more COMPs if connected to different potential are not allowed under same NAT layer.
logger.info("Executing rule NAT.6")
nat6_l1 = comp.and(nat).interacting(unconnected_nat.inside(nat.covering(comp, 2)).not(poly2))
nat6_l1.output("NAT.6", "NAT.6 : Two or more COMPs if connected to different potential are not allowed under same NAT layer.")
nat6_l1.forget

end #CONNECTIVITY_RULES

natcompsd.forget

# Rule NAT.7: Minimum NAT to NAT spacing. is 0.74µm
logger.info("Executing rule NAT.7")
nat7_l1  = nat.space(0.74.um, euclidian).polygons(0.001)
nat7_l1.output("NAT.7", "NAT.7 : Minimum NAT to NAT spacing. : 0.74µm")
nat7_l1.forget

# Rule NAT.8: Min. Dualgate overlap of NAT (for 5V/6V) native VT NMOS only.
logger.info("Executing rule NAT.8")
nat8_l1 = nat.not_outside(dualgate).not(dualgate)
nat8_l1.output("NAT.8", "NAT.8 : Min. Dualgate overlap of NAT (for 5V/6V) native VT NMOS only.")
nat8_l1.forget

nat9_1 = poly2.and(nat).not(ncomp).interacting(ngate.and(nat) , 2)
nat9_2 = poly2.not(nat).separation(nat, 0.3.um, euclidian).polygons(0.001)
# Rule NAT.9: Poly interconnect under NAT layer is not allowed, minimum spacing of un-related poly from the NAT layer.
logger.info("Executing rule NAT.9")
nat9_l1 = nat9_1.or(nat9_2)
nat9_l1.output("NAT.9", "NAT.9 : Poly interconnect under NAT layer is not allowed, minimum spacing of un-related poly from the NAT layer.")
nat9_l1.forget

nat9_1.forget

nat9_2.forget

# Rule NAT.10: Nwell, inside NAT layer are not allowed.
logger.info("Executing rule NAT.10")
nat10_l1 = nwell.inside(nat)
nat10_l1.output("NAT.10", "NAT.10 : Nwell, inside NAT layer are not allowed.")
nat10_l1.forget

# Rule NAT.11: NCOMP not intersecting to Poly2, is not allowed inside NAT layer.
logger.info("Executing rule NAT.11")
nat11_l1 = ncomp.and(nat).outside(poly2)
nat11_l1.output("NAT.11", "NAT.11 : NCOMP not intersecting to Poly2, is not allowed inside NAT layer.")
nat11_l1.forget

# Rule NAT.12: Poly2 not intersecting with COMP is not allowed inside NAT (Poly2 resistor is not allowed inside NAT).
logger.info("Executing rule NAT.12")
nat12_l1 = poly2.interacting(nat).not_interacting(comp.and(nat))
nat12_l1.output("NAT.12", "NAT.12 : Poly2 not intersecting with COMP is not allowed inside NAT (Poly2 resistor is not allowed inside NAT).")
nat12_l1.forget

#================================================
#--------------------DRC_BJT---------------------
#================================================

# Rule BJT.1: Min. DRC_BJT overlap of DNWELL for NPN BJT.
logger.info("Executing rule BJT.1")
bjt1_l1 = dnwell.interacting(drc_bjt).not(dnwell.inside(drc_bjt))
bjt1_l1.output("BJT.1", "BJT.1 : Min. DRC_BJT overlap of DNWELL for NPN BJT.")
bjt1_l1.forget

# Rule BJT.2: Min. DRC_BJT overlap of PCOM in Psub.
logger.info("Executing rule BJT.2")
bjt2_l1 = pcomp.outside(nwell).outside(dnwell).interacting(drc_bjt).not(pcomp.outside(nwell).outside(dnwell).inside(drc_bjt))
bjt2_l1.output("BJT.2", "BJT.2 : Min. DRC_BJT overlap of PCOM in Psub.")
bjt2_l1.forget

# Rule BJT.3: Minimum space of DRC_BJT layer to unrelated COMP. is 0.1µm
logger.info("Executing rule BJT.3")
bjt3_l1  = comp.outside(drc_bjt).separation(drc_bjt, 0.1.um, euclidian).polygons(0.001)
bjt3_l1.output("BJT.3", "BJT.3 : Minimum space of DRC_BJT layer to unrelated COMP. : 0.1µm")
bjt3_l1.forget

#================================================
#--------------DUMMY EXCLUDE LAYERS--------------
#================================================

# rule DE.1 is not a DRC check

# Rule DE.2: Minimum NDMY or PMNDMY size (x or y dimension in um). is 0.8µm
logger.info("Executing rule DE.2")
de2_l1  = ndmy.or(pmndmy).width(0.8.um, euclidian).polygons(0.001)
de2_l1.output("DE.2", "DE.2 : Minimum NDMY or PMNDMY size (x or y dimension in um). : 0.8µm")
de2_l1.forget

de3_ndmy_area = ndmy.with_area(15000.um, nil)
# Rule DE.3: If size greater than 15000 um2 then two sides should not be greater than (um).
logger.info("Executing rule DE.3")
de3_l1 = de3_ndmy_area.edges.with_length(80.um, nil).not_interacting(de3_ndmy_area.edges.with_length(nil, 80.um))
de3_l1.output("DE.3", "DE.3 : If size greater than 15000 um2 then two sides should not be greater than (um).")
de3_l1.forget

de3_ndmy_area.forget

# Rule DE.4: Minimum NDMY to NDMY space (Merge if space is less). is 20µm
logger.info("Executing rule DE.4")
de4_l1  = ndmy.space(20.um, euclidian).polygons(0.001)
de4_l1.output("DE.4", "DE.4 : Minimum NDMY to NDMY space (Merge if space is less). : 20µm")
de4_l1.forget

#================================================
#--------------------LVS_BJT---------------------
#================================================

vnpn_e = ncomp.interacting(lvs_bjt).inside(dnwell)
vpnp_e = pcomp.inside(nwell).interacting(lvs_bjt)
# Rule LVS_BJT.1: Minimum LVS_BJT enclosure of NPN or PNP Emitter COMP layers
logger.info("Executing rule LVS_BJT.1")
lvs_l1 = vnpn_e.or(vpnp_e).not_inside(lvs_bjt)
lvs_l1.output("LVS_BJT.1", "LVS_BJT.1 : Minimum LVS_BJT enclosure of NPN or PNP Emitter COMP layers")
lvs_l1.forget

vnpn_e.forget

vpnp_e.forget

#================================================
#---------------------OTP_MK---------------------
#================================================

# Rule O.DF.3a: Min. COMP Space. P-substrate tap (PCOMP outside NWELL) can be butted for different voltage devices as the potential is same. is 0.24µm
logger.info("Executing rule O.DF.3a")
odf3a_l1  = comp.and(otp_mk).space(0.24.um, euclidian).polygons(0.001)
odf3a_l1.output("O.DF.3a", "O.DF.3a : Min. COMP Space. P-substrate tap (PCOMP outside NWELL) can be butted for different voltage devices as the potential is same. : 0.24µm")
odf3a_l1.forget

# Rule O.DF.6: Min. COMP extend beyond poly2 (it also means source/drain overhang). is 0.22µm
logger.info("Executing rule O.DF.6")
odf6_l1 = comp.and(otp_mk).enclosing(poly2.and(otp_mk), 0.22.um, euclidian).polygons(0.001)
odf6_l1.output("O.DF.6", "O.DF.6 : Min. COMP extend beyond poly2 (it also means source/drain overhang). : 0.22µm")
odf6_l1.forget

# Rule O.DF.9: Min. COMP area (um2). is 0.1444µm²
logger.info("Executing rule O.DF.9")
odf9_l1  = comp.and(otp_mk).with_area(nil, 0.1444.um)
odf9_l1.output("O.DF.9", "O.DF.9 : Min. COMP area (um2). : 0.1444µm²")
odf9_l1.forget

# Rule O.PL.2: Min. poly2 width. is 0.22µm
logger.info("Executing rule O.PL.2")
opl2_l1  = poly2.edges.and(tgate.edges).and(otp_mk).width(0.22.um, euclidian).polygons(0.001)
opl2_l1.output("O.PL.2", "O.PL.2 : Min. poly2 width. : 0.22µm")
opl2_l1.forget

# Rule O.PL.3a: Min. poly2 Space on COMP. is 0.18µm
logger.info("Executing rule O.PL.3a")
opl3a_l1  = (tgate).or(poly2.not(comp)).and(otp_mk).space(0.18.um, euclidian).polygons(0.001)
opl3a_l1.output("O.PL.3a", "O.PL.3a : Min. poly2 Space on COMP. : 0.18µm")
opl3a_l1.forget

# Rule O.PL.4: Min. extension beyond COMP to form Poly2 end cap. is 0.14µm
logger.info("Executing rule O.PL.4")
opl4_l1 = poly2.and(otp_mk).enclosing(comp.and(otp_mk), 0.14.um, euclidian).polygons(0.001)
opl4_l1.output("O.PL.4", "O.PL.4 : Min. extension beyond COMP to form Poly2 end cap. : 0.14µm")
opl4_l1.forget

# rule O.PL.5a is not a DRC check

# rule O.PL.5b is not a DRC check

# Rule O.SB.2: Min. salicide Block Space. is 0.28µm
logger.info("Executing rule O.SB.2")
osb2_l1  = sab.and(otp_mk).space(0.28.um, euclidian).polygons(0.001)
osb2_l1.output("O.SB.2", "O.SB.2 : Min. salicide Block Space. : 0.28µm")
osb2_l1.forget

# Rule O.SB.3: Min. space from salicide block to unrelated COMP. is 0.09µm
logger.info("Executing rule O.SB.3")
osb3_l1  = sab.outside(comp).and(otp_mk).separation(comp.outside(sab), 0.09.um, euclidian).polygons(0.001)
osb3_l1.output("O.SB.3", "O.SB.3 : Min. space from salicide block to unrelated COMP. : 0.09µm")
osb3_l1.forget

# Rule O.SB.4: Min. space from salicide block to contact.
logger.info("Executing rule O.SB.4")
osb4_l1 = sab.and(otp_mk).separation(contact, 0.03.um, euclidian).polygons(0.001).or(sab.and(otp_mk).and(contact))
osb4_l1.output("O.SB.4", "O.SB.4 : Min. space from salicide block to contact.")
osb4_l1.forget

# rule O.SB.5a is not a DRC check

# Rule O.SB.5b_3.3V: Min. space from salicide block to unrelated Poly2 on COMP. is 0.1µm
logger.info("Executing rule O.SB.5b_3.3V")
osb5b_l1  = sab.outside(tgate).and(otp_mk).separation(tgate.outside(sab), 0.1.um, euclidian).polygons(0.001).not_interacting(v5_xtor).not_interacting(dualgate)
osb5b_l1.output("O.SB.5b_3.3V", "O.SB.5b_3.3V : Min. space from salicide block to unrelated Poly2 on COMP. : 0.1µm")
osb5b_l1.forget

# rule O.SB.5b_5V is not a DRC check

# Rule O.SB.9: Min. salicide block extension beyond unsalicided Poly2. is 0.1µm
logger.info("Executing rule O.SB.9")
osb9_l1 = sab.and(otp_mk).enclosing(poly2.and(sab), 0.1.um, euclidian).polygons
osb9_l1.output("O.SB.9", "O.SB.9 : Min. salicide block extension beyond unsalicided Poly2. : 0.1µm")
osb9_l1.forget

# Rule O.SB.11: Min. salicide block overlap with COMP. is 0.04µm
logger.info("Executing rule O.SB.11")
osb11_l1 = sab.and(otp_mk).overlap(comp, 0.04.um, euclidian).polygons
osb11_l1.output("O.SB.11", "O.SB.11 : Min. salicide block overlap with COMP. : 0.04µm")
osb11_l1.forget

# rule O.SB.12 is not a DRC check

# Rule O.SB.13_3.3V: Min. area of silicide block (um2). is 1.488µm²
logger.info("Executing rule O.SB.13_3.3V")
osb13_l1  = sab.and(otp_mk).with_area(nil, 1.488.um).not_interacting(v5_xtor).not_interacting(dualgate)
osb13_l1.output("O.SB.13_3.3V", "O.SB.13_3.3V : Min. area of silicide block (um2). : 1.488µm²")
osb13_l1.forget

# Rule O.SB.13_5V: Min. area of silicide block (um2). is 2µm²
logger.info("Executing rule O.SB.13_5V")
osb13_l1  = sab.and(otp_mk).and(v5_xtor).with_area(nil, 2.um)
osb13_l1.output("O.SB.13_5V", "O.SB.13_5V : Min. area of silicide block (um2). : 2µm²")
osb13_l1.forget

# rule O.SB.15b is not a DRC check

# Rule O.CO.7: Min. space from COMP contact to Poly2 on COMP. is 0.13µm
logger.info("Executing rule O.CO.7")
oco7_l1  = contact.not_outside(comp).and(otp_mk).separation(tgate.and(otp_mk), 0.13.um, euclidian).polygons(0.001)
oco7_l1.output("O.CO.7", "O.CO.7 : Min. space from COMP contact to Poly2 on COMP. : 0.13µm")
oco7_l1.forget

# Rule O.PL.ORT: Orientation-restricted gates must have the gate width aligned along the X-axis (poly line running horizontally) in reference to wafer notch down. is 0µm
logger.info("Executing rule O.PL.ORT")
oplort_l1 = comp.not(poly2).edges.and(tgate.edges).and(otp_mk).without_angle(0.um).extended(0, 0, 0.001, 0.001)
oplort_l1.output("O.PL.ORT", "O.PL.ORT : Orientation-restricted gates must have the gate width aligned along the X-axis (poly line running horizontally) in reference to wafer notch down. : 0µm")
oplort_l1.forget

#================================================
#---------------------EFUSE----------------------
#================================================

# Rule EF.01: Min. (Poly2 butt PLFUSE) within EFUSE_MK and Pplus.
logger.info("Executing rule EF.01")
ef01_l1 = poly2.or(plfuse).interacting(efuse_mk).not_inside(efuse_mk.and(pplus))
ef01_l1.output("EF.01", "EF.01 : Min. (Poly2 butt PLFUSE) within EFUSE_MK and Pplus.")
ef01_l1.forget

# Rule EF.02: Min. Max. PLFUSE width. is 0.18µm
logger.info("Executing rule EF.02")
ef02_l1 = plfuse.drc(width != 0.18.um).extended(0, 0, 0.001, 0.001)
ef02_l1.output("EF.02", "EF.02 : Min. Max. PLFUSE width. : 0.18µm")
ef02_l1.forget

# Rule EF.03: Min. Max. PLFUSE length. is 1.26µm
logger.info("Executing rule EF.03")
ef03_l1 = plfuse.edges.interacting(poly2.edges.and(plfuse.edges).centers(0, 0.95)).without_length(1.26.um).extended(0, 0, 0.001, 0.001)
ef03_l1.output("EF.03", "EF.03 : Min. Max. PLFUSE length. : 1.26µm")
ef03_l1.forget

# Rule EF.04a: Min. Max. PLFUSE overlap Poly2 (coinciding permitted) and touch cathode and anode.
logger.info("Executing rule EF.04a")
ef04a_l1 = plfuse.not_in(plfuse.interacting(poly2.not(plfuse), 2, 2)).inside(efuse_mk).or(plfuse.not(poly2).inside(efuse_mk))
ef04a_l1.output("EF.04a", "EF.04a : Min. Max. PLFUSE overlap Poly2 (coinciding permitted) and touch cathode and anode.")
ef04a_l1.forget

# Rule EF.04b: PLFUSE must be rectangular. is -µm
logger.info("Executing rule EF.04b")
ef04b_l1 = plfuse.non_rectangles
ef04b_l1.output("EF.04b", "EF.04b : PLFUSE must be rectangular. : -µm")
ef04b_l1.forget

cathode = poly2.inside(efuse_mk).not(lvs_source.or(plfuse))
# Rule EF.04c: Cathode Poly2 must be rectangular. is -µm
logger.info("Executing rule EF.04c")
ef04c_l1 = cathode.non_rectangles
ef04c_l1.output("EF.04c", "EF.04c : Cathode Poly2 must be rectangular. : -µm")
ef04c_l1.forget

anode = poly2.and(lvs_source).inside(efuse_mk)
# Rule EF.04d: Anode Poly2 must be rectangular. is -µm
logger.info("Executing rule EF.04d")
ef04d_l1 = anode.non_rectangles
ef04d_l1.output("EF.04d", "EF.04d : Anode Poly2 must be rectangular. : -µm")
ef04d_l1.forget

# Rule EF.05: Min./Max. LVS_Source overlap Poly2 (at Anode).
logger.info("Executing rule EF.05")
ef05_l1 = poly2.not(plfuse).interacting(lvs_source).not(lvs_source).inside(efuse_mk).or(lvs_source.not(poly2).inside(efuse_mk))
ef05_l1.output("EF.05", "EF.05 : Min./Max. LVS_Source overlap Poly2 (at Anode).")
ef05_l1.forget

cathode_width = cathode.edges.not_interacting(cathode.edges.interacting(plfuse)).or(cathode.edges.interacting(plfuse))
# Rule EF.06: Min./Max. Cathode Poly2 width. is 2.26µm
logger.info("Executing rule EF.06")
ef06_l1 = cathode_width.without_length(2.26.um).extended(0, 0, 0.001, 0.001)
ef06_l1.output("EF.06", "EF.06 : Min./Max. Cathode Poly2 width. : 2.26µm")
ef06_l1.forget

# Rule EF.07: Min./Max. Cathode Poly2 length. is 1.84µm
logger.info("Executing rule EF.07")
ef07_l1 = cathode.edges.not(cathode_width).without_length(1.84.um).extended(0, 0, 0.001, 0.001)
ef07_l1.output("EF.07", "EF.07 : Min./Max. Cathode Poly2 length. : 1.84µm")
ef07_l1.forget

anode_width = anode.edges.not_interacting(anode.edges.interacting(plfuse)).or(anode.edges.interacting(plfuse))
# Rule EF.08: Min./Max. Anode Poly2 width. is 1.06µm
logger.info("Executing rule EF.08")
ef08_l1 = anode_width.without_length(1.06.um).extended(0, 0, 0.001, 0.001)
ef08_l1.output("EF.08", "EF.08 : Min./Max. Anode Poly2 width. : 1.06µm")
ef08_l1.forget

# Rule EF.09: Min./Max. Anode Poly2 length. is 2.43µm
logger.info("Executing rule EF.09")
ef09_l1 = anode.edges.not(anode_width).without_length(2.43.um).extended(0, 0, 0.001, 0.001)
ef09_l1.output("EF.09", "EF.09 : Min./Max. Anode Poly2 length. : 2.43µm")
ef09_l1.forget

# Rule EF.10: Min. Cathode Poly2 to Poly2 space. is 0.26µm
logger.info("Executing rule EF.10")
ef10_l1  = cathode.space(0.26.um, euclidian).polygons(0.001)
ef10_l1.output("EF.10", "EF.10 : Min. Cathode Poly2 to Poly2 space. : 0.26µm")
ef10_l1.forget

# Rule EF.11: Min. Anode Poly2 to Poly2 space. is 0.26µm
logger.info("Executing rule EF.11")
ef11_l1  = anode.space(0.26.um, euclidian).polygons(0.001)
ef11_l1.output("EF.11", "EF.11 : Min. Anode Poly2 to Poly2 space. : 0.26µm")
ef11_l1.forget

cont_ef = contact.and(plfuse.inside(efuse_mk))
# Rule EF.12: Min. Space of Cathode Contact to PLFUSE end.
logger.info("Executing rule EF.12")
ef12_l1 = plfuse.inside(efuse_mk).separation(contact.inside(cathode), 0.155.um).polygons(0.001).or(cont_ef)
ef12_l1.output("EF.12", "EF.12 : Min. Space of Cathode Contact to PLFUSE end.")
ef12_l1.forget

# Rule EF.13: Min. Space of Anode Contact to PLFUSE end.
logger.info("Executing rule EF.13")
ef13_l1 = plfuse.inside(efuse_mk).separation(contact.inside(anode), 0.14.um).polygons(0.001).or(cont_ef)
ef13_l1.output("EF.13", "EF.13 : Min. Space of Anode Contact to PLFUSE end.")
ef13_l1.forget

cont_ef.forget

# Rule EF.14: Min. EFUSE_MK enclose LVS_Source.
logger.info("Executing rule EF.14")
ef14_l1 = lvs_source.not_outside(efuse_mk).not(efuse_mk)
ef14_l1.output("EF.14", "EF.14 : Min. EFUSE_MK enclose LVS_Source.")
ef14_l1.forget

# Rule EF.15: NO Contact is allowed to touch PLFUSE.
logger.info("Executing rule EF.15")
ef15_l1 = plfuse.interacting(contact)
ef15_l1.output("EF.15", "EF.15 : NO Contact is allowed to touch PLFUSE.")
ef15_l1.forget

# Rule EF.16a: Cathode must contain exact number of Contacts at each ends. is 4µm
logger.info("Executing rule EF.16a")
ef16a_l1 = cathode.not_covering(contact, 4, 4)
ef16a_l1.output("EF.16a", "EF.16a : Cathode must contain exact number of Contacts at each ends. : 4µm")
ef16a_l1.forget

# Rule EF.16b: Anode must contain exact number of Contacts at each ends. is 4µm
logger.info("Executing rule EF.16b")
ef16b_l1 = anode.not_covering(contact, 4, 4)
ef16b_l1.output("EF.16b", "EF.16b : Anode must contain exact number of Contacts at each ends. : 4µm")
ef16b_l1.forget

# Rule EF.17: Min. Space of EFUSE_MK to EFUSE_MK. is 0.26µm
logger.info("Executing rule EF.17")
ef17_l1  = efuse_mk.space(0.26.um, euclidian).polygons(0.001)
ef17_l1.output("EF.17", "EF.17 : Min. Space of EFUSE_MK to EFUSE_MK. : 0.26µm")
ef17_l1.forget

# Rule EF.18: PLFUSE must sit on field oxide (NOT COMP), no cross with any COMP, Nplus, Pplus, ESD, SAB, Resistor, Metal1, Metal2.
logger.info("Executing rule EF.18")
ef18_l1 = plfuse.not_outside(comp.or(nplus).or(esd).or(sab).or(resistor).or(metal1).or(metal2))
ef18_l1.output("EF.18", "EF.18 : PLFUSE must sit on field oxide (NOT COMP), no cross with any COMP, Nplus, Pplus, ESD, SAB, Resistor, Metal1, Metal2.")
ef18_l1.forget

# Rule EF.19: Min. PLFUSE space to Metal1, Metal2.
logger.info("Executing rule EF.19")
ef19_l1 = plfuse.not_outside(metal1.or(metal2))
ef19_l1.output("EF.19", "EF.19 : Min. PLFUSE space to Metal1, Metal2.")
ef19_l1.forget

# Rule EF.20: Min. PLFUSE space to COMP, Nplus, Pplus, Resistor, ESD, SAB. is 2.73µm
logger.info("Executing rule EF.20")
ef20_l1  = plfuse.separation(comp.or(nplus).or(esd).or(sab).or(resistor), 2.73.um, euclidian).polygons(0.001)
ef20_l1.output("EF.20", "EF.20 : Min. PLFUSE space to COMP, Nplus, Pplus, Resistor, ESD, SAB. : 2.73µm")
ef20_l1.forget

ef_21_fuse    = poly2.interacting(plfuse).inside(efuse_mk.and(pplus)).extents.edges
ef_21_anode   = anode.edges.not_interacting(anode.edges.interacting(plfuse))
ef_21_cathode = cathode.edges.not_interacting(cathode.edges.interacting(plfuse))
# Rule EF.21: Min./Max. eFUSE Poly2 length. is 5.53µm
logger.info("Executing rule EF.21")
ef21_l1 = ef_21_fuse.not_interacting(ef_21_anode.or(ef_21_cathode).centers(0, 0.95)).without_length(5.53.um).extended(0, 0, 0.001, 0.001)
ef21_l1.output("EF.21", "EF.21 : Min./Max. eFUSE Poly2 length. : 5.53µm")
ef21_l1.forget

ef_21_fuse.forget

ef_21_anode.forget

ef_21_cathode.forget

# Rule EF.22a: Min./Max. Cathode Poly2 overlap with PLFUSE in width direction. is 1.04µm
logger.info("Executing rule EF.22a")
ef22a_l1 = cathode.edges.interacting(plfuse).not(plfuse.edges).without_length(1.04.um).extended(0, 0, 0.001, 0.001)
ef22a_l1.output("EF.22a", "EF.22a : Min./Max. Cathode Poly2 overlap with PLFUSE in width direction. : 1.04µm")
ef22a_l1.forget

# Rule EF.22b: Min./Max. Anode Poly2 overlap with PLFUSE in width direction. is 0.44µm
logger.info("Executing rule EF.22b")
ef22b_l1 = anode.edges.interacting(plfuse).not(plfuse.edges).without_length(0.44.um).extended(0, 0, 0.001, 0.001)
ef22b_l1.output("EF.22b", "EF.22b : Min./Max. Anode Poly2 overlap with PLFUSE in width direction. : 0.44µm")
ef22b_l1.forget

#================================================
#-------------------10V LDNMOS-------------------
#================================================

# Rule MDN.1: Min MVSD width (for litho purpose). is 1µm
logger.info("Executing rule MDN.1")
mdn1_l1  = mvsd.width(1.um, euclidian).polygons(0.001)
mdn1_l1.output("MDN.1", "MDN.1 : Min MVSD width (for litho purpose). : 1µm")
mdn1_l1.forget

if CONNECTIVITY_RULES
logger.info("CONNECTIVITY_RULES section")

connected_mdn_2a, unconnected_mdn_2b = conn_space(mvsd, 1, 2, euclidian)

# Rule MDN.2a: Min MVSD space [Same Potential]. is 1µm
logger.info("Executing rule MDN.2a")
mdn2a_l1  = connected_mdn_2a
mdn2a_l1.output("MDN.2a", "MDN.2a : Min MVSD space [Same Potential]. : 1µm")
mdn2a_l1.forget

# Rule MDN.2b: Min MVSD space [Diff Potential]. is 2µm
logger.info("Executing rule MDN.2b")
mdn2b_l1  = unconnected_mdn_2b
mdn2b_l1.output("MDN.2b", "MDN.2b : Min MVSD space [Diff Potential]. : 2µm")
mdn2b_l1.forget

else
logger.info("CONNECTIVITY_RULES disabled section")

# Rule MDN.2b: Min MVSD space [Diff Potential]. is 2µm
logger.info("Executing rule MDN.2b")
mdn2b_l1  = mvsd.space(2.um, euclidian).polygons(0.001)
mdn2b_l1.output("MDN.2b", "MDN.2b : Min MVSD space [Diff Potential]. : 2µm")
mdn2b_l1.forget

end #CONNECTIVITY_RULES

gate_mdn = poly2.and(comp).inside(ldmos_xtor).inside(dualgate)
# Rule MDN.3a: Min transistor channel length. is 0.6µm
logger.info("Executing rule MDN.3a")
mdn3a_l1 = gate_mdn.enclosing(mvsd, 0.6.um, euclidian).polygons(0.001)
mdn3a_l1.output("MDN.3a", "MDN.3a : Min transistor channel length. : 0.6µm")
mdn3a_l1.forget

mvsd_mdn = mvsd.edges.and(ncomp).and(poly2)
# Rule MDN.3b: Max transistor channel length.
logger.info("Executing rule MDN.3b")
mdn3b_l1 = poly2.edges.and(ncomp).or(mvsd_mdn).and(ldmos_xtor).and(dualgate).not(ngate.not(mvsd).edges.interacting(poly2.edges.and(ncomp).or(mvsd_mdn)).width(20.001.um).edges)
mdn3b_l1.output("MDN.3b", "MDN.3b : Max transistor channel length.")
mdn3b_l1.forget

mvsd_mdn.forget

# Rule MDN.4a: Min transistor channel width. is 4µm
logger.info("Executing rule MDN.4a")
mdn4a_l1  = gate_mdn.edges.not(mvsd).interacting(mvsd).width(4.um, euclidian).polygons(0.001)
mdn4a_l1.output("MDN.4a", "MDN.4a : Min transistor channel width. : 4µm")
mdn4a_l1.forget

# Rule MDN.4b: Max transistor channel width.
logger.info("Executing rule MDN.4b")
mdn4b_l1 = gate_mdn.not(mvsd).interacting(nplus).not_interacting(gate_mdn.edges.not(mvsd).not(poly2.edges).width(50.001.um).polygons)
mdn4b_l1.output("MDN.4b", "MDN.4b : Max transistor channel width.")
mdn4b_l1.forget

gate_mdn.forget

pcomp_mdn5a = pcomp.not_interacting(ncomp).inside(ldmos_xtor).inside(dualgate)
# Rule MDN.5ai: Min PCOMP (Pplus AND COMP) space to LDNMOS Drain MVSD (source and body tap non-butted). PCOMP (Pplus AND COMP) intercept with LDNMOS Drain MVSD is not allowed.
logger.info("Executing rule MDN.5ai")
mdn5ai_l1 = mvsd.and(pcomp_mdn5a).or(pcomp_mdn5a.separation(mvsd, 1.um, euclidian).polygons(0.001))
mdn5ai_l1.output("MDN.5ai", "MDN.5ai : Min PCOMP (Pplus AND COMP) space to LDNMOS Drain MVSD (source and body tap non-butted). PCOMP (Pplus AND COMP) intercept with LDNMOS Drain MVSD is not allowed.")
mdn5ai_l1.forget

pcomp_mdn5a.forget

# Rule MDN.5aii: Min PCOMP (Pplus AND COMP) space to LDNMOS Drain MVSD (source and body tap butted). PCOMP (Pplus AND COMP) intercept with LDNMOS Drain MVSD is not allowed. is 0.92µm
logger.info("Executing rule MDN.5aii")
mdn5aii_l1  = pcomp.interacting(ncomp).inside(ldmos_xtor).inside(dualgate).not(nplus).separation(mvsd, 0.92.um, euclidian).polygons(0.001)
mdn5aii_l1.output("MDN.5aii", "MDN.5aii : Min PCOMP (Pplus AND COMP) space to LDNMOS Drain MVSD (source and body tap butted). PCOMP (Pplus AND COMP) intercept with LDNMOS Drain MVSD is not allowed. : 0.92µm")
mdn5aii_l1.forget

ncomp_mdn5b = ncomp.inside(ldmos_xtor).inside(dualgate)
pcomp_mdn5b = pcomp.inside(ldmos_xtor).inside(dualgate)
# Rule MDN.5b: Min PCOMP (Pplus AND COMP) space to LDNMOS Source (Nplus AND COMP). Use butted source and p-substrate tab otherwise and that is good for Latch-up immunity as well.
logger.info("Executing rule MDN.5b")
mdn5b_l1 = ncomp_mdn5b.not(poly2).not(mvsd).separation(pcomp_mdn5b, 0.4.um, euclidian).polygons.or(ncomp_mdn5b.not(poly2).not(mvsd).and(pcomp_mdn5b))
mdn5b_l1.output("MDN.5b", "MDN.5b : Min PCOMP (Pplus AND COMP) space to LDNMOS Source (Nplus AND COMP). Use butted source and p-substrate tab otherwise and that is good for Latch-up immunity as well.")
mdn5b_l1.forget

ncomp_mdn5b.forget

pcomp_mdn5b.forget

mdn_5c_ncompsd = ncomp.inside(ldmos_xtor).inside(dualgate).interacting(mvsd).sized(0.36.um).sized(-0.36.um).extents
mdn_5c_error = mdn_5c_ncompsd.edges.centers(0, 0.99).not_interacting(mdn_5c_ncompsd.drc(separation(pcomp, euclidian) <= 15.um).polygons(0.001))
# Rule MDN.5c: Maximum distance of the nearest edge of the substrate tab from NCOMP edge. is 15µm
logger.info("Executing rule MDN.5c")
mdn5c_l1 = mdn_5c_error.and(ncomp).and(pcomp.holes).extended(0, 0, 0.001, 0.001)
mdn5c_l1.output("MDN.5c", "MDN.5c : Maximum distance of the nearest edge of the substrate tab from NCOMP edge. : 15µm")
mdn5c_l1.forget

mdn_5c_ncompsd.forget

mdn_5c_error.forget

# Rule MDN.6: ALL LDNMOS shall be covered by Dualgate layer.
logger.info("Executing rule MDN.6")
mdn6_l1 = ncomp.not(poly2).not(mvsd).or(ngate.not(mvsd)).or(ncomp.and(mvsd)).inside(ldmos_xtor).not_inside(dualgate)
mdn6_l1.output("MDN.6", "MDN.6 : ALL LDNMOS shall be covered by Dualgate layer.")
mdn6_l1.forget

# Rule MDN.6a: Min Dualgate enclose NCOMP.
logger.info("Executing rule MDN.6a")
mdn6a_l1 = dualgate.enclosing(ncomp.inside(ldmos_xtor), 0.5.um, euclidian).polygons(0.001).or(ncomp.inside(ldmos_xtor).not_inside(dualgate))
mdn6a_l1.output("MDN.6a", "MDN.6a : Min Dualgate enclose NCOMP.")
mdn6a_l1.forget

# Rule MDN.7: Each LDNMOS shall be covered by LDMOS_XTOR (GDS#226) mark layer.
logger.info("Executing rule MDN.7")
mdn7_l1 = ncomp.interacting(mvsd).not(poly2).not(mvsd).or(ngate.interacting(mvsd).not(mvsd)).or(ncomp.and(mvsd)).inside(dualgate).not_inside(ldmos_xtor)
mdn7_l1.output("MDN.7", "MDN.7 : Each LDNMOS shall be covered by LDMOS_XTOR (GDS#226) mark layer.")
mdn7_l1.forget

# Rule MDN.7a: Min LDMOS_XTOR enclose Dualgate.
logger.info("Executing rule MDN.7a")
mdn7a_l1 = dualgate.not_outside(ldmos_xtor).not(ldmos_xtor).or(dualgate.interacting(mvsd).not_inside(ldmos_xtor))
mdn7a_l1.output("MDN.7a", "MDN.7a : Min LDMOS_XTOR enclose Dualgate.")
mdn7a_l1.forget

if CONNECTIVITY_RULES
logger.info("CONNECTIVITY_RULES section")

connected_mdn_8a, unconnected_mdn_8b = conn_separation(mvsd, nwell, 1, 2, euclidian)

# Rule MDN.8a: Min LDNMOS drain MVSD space to any other equal potential Nwell space.
logger.info("Executing rule MDN.8a")
mdn8a_l1 = connected_mdn_8a.or(mvsd.not_outside(nwell))
mdn8a_l1.output("MDN.8a", "MDN.8a : Min LDNMOS drain MVSD space to any other equal potential Nwell space.")
mdn8a_l1.forget

# Rule MDN.8b: Min LDNMOS drain MVSD space to any other different potential Nwell space.
logger.info("Executing rule MDN.8b")
mdn8b_l1 = unconnected_mdn_8b.or(mvsd.not_outside(nwell))
mdn8b_l1.output("MDN.8b", "MDN.8b : Min LDNMOS drain MVSD space to any other different potential Nwell space.")
mdn8b_l1.forget

else
logger.info("CONNECTIVITY_RULES disabled section")

# Rule MDN.8b: Min LDNMOS drain MVSD space to any other different potential Nwell space.
logger.info("Executing rule MDN.8b")
mdn8b_l1 = mvsd.separation(nwell, 2.um, euclidian).polygons(0.001).or(mvsd.not_outside(nwell))
mdn8b_l1.output("MDN.8b", "MDN.8b : Min LDNMOS drain MVSD space to any other different potential Nwell space.")
mdn8b_l1.forget

end #CONNECTIVITY_RULES

# Rule MDN.9: Min LDNMOS drain MVSD space to NCOMP (Nplus AND COMP) outside LDNMOS drain MVSD. is 4µm
logger.info("Executing rule MDN.9")
mdn9_l1  = mvsd.inside(dualgate).inside(ldmos_xtor).separation(ncomp.not_interacting(mvsd), 4.um, euclidian).polygons(0.001)
mdn9_l1.output("MDN.9", "MDN.9 : Min LDNMOS drain MVSD space to NCOMP (Nplus AND COMP) outside LDNMOS drain MVSD. : 4µm")
mdn9_l1.forget

# rule MDN.10 is not a DRC check

poly_mdn10 = poly2.inside(dualgate).inside(ldmos_xtor.interacting(mvsd))
# Rule MDN.10a: Min LDNMOS POLY2 width. is 1.2µm
logger.info("Executing rule MDN.10a")
mdn10a_l1  = poly_mdn10.width(1.2.um, euclidian).polygons(0.001)
mdn10a_l1.output("MDN.10a", "MDN.10a : Min LDNMOS POLY2 width. : 1.2µm")
mdn10a_l1.forget

# Rule MDN.10b: Min POLY2 extension beyond COMP in the width direction of the transistor (other than the LDNMOS drain direction). is 0.4µm
logger.info("Executing rule MDN.10b")
mdn10b_l1 = poly_mdn10.edges.enclosing(ncomp.interacting(poly_mdn10).edges.interacting(ncomp.edges.not_interacting(poly2)), 0.4.um, euclidian)
mdn10b_l1.output("MDN.10b", "MDN.10b : Min POLY2 extension beyond COMP in the width direction of the transistor (other than the LDNMOS drain direction). : 0.4µm")
mdn10b_l1.forget

mdn_10c_all_errors   = poly_mdn10.drc(enclosing(ncomp.interacting(poly_mdn10), euclidian) != 0.2.um)
mdn_10c_error_region = ncomp.inside(dualgate).inside(ldmos_xtor).sized(0.36.um).sized(-0.36.um).extents.and(mvsd).and(poly2)
# Rule MDN.10c: Min/Max POLY2 extension beyond COMP on the field towards LDNMOS drain COMP direction.
logger.info("Executing rule MDN.10c")
mdn10c_l1 = mdn_10c_all_errors.and(mdn_10c_error_region)
mdn10c_l1.output("MDN.10c", "MDN.10c : Min/Max POLY2 extension beyond COMP on the field towards LDNMOS drain COMP direction.")
mdn10c_l1.forget

mdn_10c_all_errors.forget

mdn_10c_error_region.forget

mdn_10d_field   = ncomp.and(poly2).sized(1.um, 0).and(poly2)
mdn_10d_not_max = ncomp.inside(mvsd).inside(dualgate).inside(ldmos_xtor).drc(separation(mdn_10d_field) <= 0.16.um)
mdn_10d_max     = ncomp.sized(0.36.um).sized(-0.36.um).extents.not(mdn_10d_not_max.polygons).not(ncomp).not(poly2).inside(mvsd)
mdn_10d_min     = ncomp.inside(mvsd).inside(dualgate).inside(ldmos_xtor).separation(mdn_10d_field , 0.16.um).polygons(0.001)
mdn_10d_overlap = ncomp.inside(mvsd).inside(dualgate).inside(ldmos_xtor).and(poly2)
# Rule MDN.10d: Min/Max POLY2 on field space to LDNMOS drain COMP.
logger.info("Executing rule MDN.10d")
mdn10d_l1 = mdn_10d_max.or(mdn_10d_min).or(mdn_10d_overlap)
mdn10d_l1.output("MDN.10d", "MDN.10d : Min/Max POLY2 on field space to LDNMOS drain COMP.")
mdn10d_l1.forget

mdn_10d_field.forget

mdn_10d_not_max.forget

mdn_10d_max.forget

mdn_10d_min.forget

mdn_10d_overlap.forget

# Rule MDN.10ei: Min POLY2 space to Psub tap (source and body tap non-butted).
logger.info("Executing rule MDN.10ei")
mdn10ei_l1 = poly_mdn10.separation(pcomp.not_interacting(ncomp), 0.4.um).polygons(0.001).or(poly_mdn10.and(pcomp.not(nplus).not_interacting(ncomp.not(pplus))))
mdn10ei_l1.output("MDN.10ei", "MDN.10ei : Min POLY2 space to Psub tap (source and body tap non-butted).")
mdn10ei_l1.forget

# Rule MDN.10eii: Min POLY2 space to Psub tap (source and body tap butted). is 0.32µm
logger.info("Executing rule MDN.10eii")
mdn10eii_l1  = poly_mdn10.separation(pcomp.not(nplus).interacting(ncomp.not(pplus)), 0.32.um, euclidian).polygons(0.001)
mdn10eii_l1.output("MDN.10eii", "MDN.10eii : Min POLY2 space to Psub tap (source and body tap butted). : 0.32µm")
mdn10eii_l1.forget

# Rule MDN.10f: Poly2 interconnect in HV region (LDMOS_XTOR marked region) not allowed. Also, any Poly2 interconnect with poly2 to substrate potential greater than 6V is not allowed.
logger.info("Executing rule MDN.10f")
mdn10f_l1 = poly_mdn10.not(nplus).interacting(poly_mdn10.and(nplus),2).or(poly2.and(ldmos_xtor).interacting(poly2.not(ldmos_xtor)))
mdn10f_l1.output("MDN.10f", "MDN.10f : Poly2 interconnect in HV region (LDMOS_XTOR marked region) not allowed. Also, any Poly2 interconnect with poly2 to substrate potential greater than 6V is not allowed.")
mdn10f_l1.forget

poly_mdn10.forget

mdn_11_layer      = ldmos_xtor.and(mvsd).and(comp).and(poly2).and(nplus)
mdn_11_max        = mdn_11_layer.not(mdn_11_layer.drc(width <= 0.4.um).polygons)
mdn_11_min        = mdn_11_layer.width(0.4.um).polygons(0.001).not_interacting(mdn_11_max)
mdn_11_no_channel = mvsd.covering(ncomp).outside(tgate).inside(dualgate).inside(ldmos_xtor).or(mvsd.not_covering(ncomp.not_interacting(poly2)).inside(dualgate).inside(ldmos_xtor))
# Rule MDN.11: Min/Max MVSD overlap channel COMP ((((LDMOS_XTOR AND MVSD) AND COMP) AND POLY2) AND NPlus).
logger.info("Executing rule MDN.11")
mdn11_l1 = mdn_11_max.or(mdn_11_min).or(mdn_11_no_channel)
mdn11_l1.output("MDN.11", "MDN.11 : Min/Max MVSD overlap channel COMP ((((LDMOS_XTOR AND MVSD) AND COMP) AND POLY2) AND NPlus).")
mdn11_l1.forget

mdn_11_layer.forget

mdn_11_max.forget

mdn_11_min.forget

mdn_11_no_channel.forget

mdn12_a = mvsd.covering(ncomp.not_interacting(poly2)).enclosing(ncomp, 0.5.um, transparent).polygons(0.001).outside(poly2).inside(dualgate).inside(ldmos_xtor)
mdn12_b = mvsd.not_covering(ncomp.not_interacting(poly2)).inside(dualgate).inside(ldmos_xtor)
# Rule MDN.12: Min MVSD enclose NCOMP in the LDNMOS drain and in the direction along the transistor width.
logger.info("Executing rule MDN.12")
mdn12_l1 = mdn12_a.or(mdn12_b)
mdn12_l1.output("MDN.12", "MDN.12 : Min MVSD enclose NCOMP in the LDNMOS drain and in the direction along the transistor width.")
mdn12_l1.forget

mdn12_a.forget

mdn12_b.forget

# rule MDN.13 is not a DRC check

# Rule MDN.13a: Max single finger width. is 50µm
logger.info("Executing rule MDN.13a")
mdn13a_l1 = poly2.and(ncomp).not(mvsd).inside(dualgate).inside(ldmos_xtor).drc(length > 50.um)
mdn13a_l1.output("MDN.13a", "MDN.13a : Max single finger width. : 50µm")
mdn13a_l1.forget

mdn_source = ncomp.interacting(poly2.and(dualgate).and(ldmos_xtor).and(mvsd)).not(poly2)
mdn_ldnmos = poly2.and(ncomp).and(dualgate).not(mvsd).inside(ldmos_xtor)
# Rule MDN.13b: Layout shall have alternative source & drain.
logger.info("Executing rule MDN.13b")
mdn13b_l1 = mdn_ldnmos.not_interacting(mdn_source,1,1).or(mdn_ldnmos.not_interacting(mvsd,1,1)).or(mdn_source.interacting(mvsd))
mdn13b_l1.output("MDN.13b", "MDN.13b : Layout shall have alternative source & drain.")
mdn13b_l1.forget

mdn_13c_source_side = mdn_ldnmos.interacting(mdn_source.interacting(mdn_ldnmos, 2, 2).or(mdn_source.interacting(pcomp.interacting(mdn_source, 2, 2))))
# Rule MDN.13c: Both sides of the transistor shall be terminated by source.
logger.info("Executing rule MDN.13c")
mdn13c_l1 = mvsd.covering(ncomp.not_interacting(poly2)).interacting(ncomp, 2, 2).interacting(mdn_13c_source_side)
mdn13c_l1.output("MDN.13c", "MDN.13c : Both sides of the transistor shall be terminated by source.")
mdn13c_l1.forget

mdn_13c_source_side.forget

mdn_13d_single      = mvsd.covering(ncomp.not_interacting(poly2)).interacting(ncomp, 2, 2).inside(ldmos_xtor)
mdn_13d_multi       = mvsd.covering(ncomp.not_interacting(poly2)).interacting(ncomp, 3, 3).inside(ldmos_xtor)
mdn_13d_butted_well = mdn_source.sized(1.um).sized(-1.um).extents.not(pcomp).interacting(mdn_ldnmos,2,2)
# Rule MDN.13d: Every two poly fingers shall be surrounded by a P-sub guard ring. (Exclude the case when each LDNMOS transistor have full width butting to well tap).
logger.info("Executing rule MDN.13d")
mdn13d_l1 = pcomp.holes.covering(mdn_13d_single, 2).or(pcomp.holes.covering(mdn_13d_single).covering(mdn_13d_multi)).or(mdn_13d_butted_well)
mdn13d_l1.output("MDN.13d", "MDN.13d : Every two poly fingers shall be surrounded by a P-sub guard ring. (Exclude the case when each LDNMOS transistor have full width butting to well tap).")
mdn13d_l1.forget

mdn_13d_single.forget

mdn_13d_multi.forget

mdn_13d_butted_well.forget

mdn_source.forget

mdn_ldnmos.forget

# Rule MDN.14: Min MVSD space to any DNWELL.
logger.info("Executing rule MDN.14")
mdn14_l1 = mvsd.separation(dnwell,6.0.um).polygons(0.001).or(mvsd.not_outside(dnwell))
mdn14_l1.output("MDN.14", "MDN.14 : Min MVSD space to any DNWELL.")
mdn14_l1.forget

# Rule MDN.15a: Min LDNMOS drain COMP width. is 0.22µm
logger.info("Executing rule MDN.15a")
mdn15a_l1  = comp.inside(mvsd).inside(dualgate).inside(ldmos_xtor).width(0.22.um, euclidian).polygons(0.001)
mdn15a_l1.output("MDN.15a", "MDN.15a : Min LDNMOS drain COMP width. : 0.22µm")
mdn15a_l1.forget

# Rule MDN.15b: Min LDNMOS drain COMP enclose contact. is 0µm
logger.info("Executing rule MDN.15b")
mdn15b_l1 = contact.interacting(ncomp.inside(mvsd).inside(dualgate).inside(ldmos_xtor)).not_inside(ncomp.inside(mvsd))
mdn15b_l1.output("MDN.15b", "MDN.15b : Min LDNMOS drain COMP enclose contact. : 0µm")
mdn15b_l1.forget

# rule MDN.16 is not a DRC check

mdn_17_blockages = pcomp.holes.not(ncomp.or(poly2).interacting(mvsd)).covering(dnwell.or(nwell)).inside(dualgate).inside(ldmos_xtor.interacting(mvsd))
mdn_17_mos_in_gr = ngate.not(mvsd).not_inside(pcomp.holes).inside(dualgate).inside(ldmos_xtor.interacting(mvsd))
mdn_17_gr_in_ldmos_mk = ldmos_xtor.interacting(mvsd).and(dualgate).not_covering(pcomp)
# Rule MDN.17: It is recommended to surround the LDNMOS transistor with non-broken Psub guard ring to improve the latch up immunity. Guideline to improve the latch up immunity.
logger.info("Executing rule MDN.17")
mdn17_l1 = mdn_17_blockages.or(mdn_17_mos_in_gr).or(mdn_17_gr_in_ldmos_mk)
mdn17_l1.output("MDN.17", "MDN.17 : It is recommended to surround the LDNMOS transistor with non-broken Psub guard ring to improve the latch up immunity. Guideline to improve the latch up immunity.")
mdn17_l1.forget

mdn_17_blockages.forget

mdn_17_mos_in_gr.forget

mdn_17_gr_in_ldmos_mk.forget

#================================================
#-------------------10V LDPMOS-------------------
#================================================

mdp_source = (pcomp).interacting(poly2.and(dualgate).and(ldmos_xtor).and(mvpsd)).not(poly2)
ldpmos     = poly2.and(pcomp).and(dualgate).not(mvpsd).inside(ldmos_xtor)
# Rule MDP.1: Minimum transistor channel length. is 0.6µm
logger.info("Executing rule MDP.1")
mdp1_l1 = poly2.and(comp).inside(ldmos_xtor).inside(dualgate).enclosing(mvpsd, 0.6.um, euclidian).polygons(0.001)
mdp1_l1.output("MDP.1", "MDP.1 : Minimum transistor channel length. : 0.6µm")
mdp1_l1.forget

mvpsd_mdp = mvpsd.edges.and(pcomp).and(poly2)
# Rule MDP.1a: Max transistor channel length.
logger.info("Executing rule MDP.1a")
mdp1a_l1 = poly2.edges.and(pcomp).or(mvpsd_mdp).and(ldmos_xtor).and(dualgate).not(pgate.not(mvpsd).edges.interacting(poly2.edges.and(pcomp).or(mvpsd_mdp)).width(20.001.um).edges)
mdp1a_l1.output("MDP.1a", "MDP.1a : Max transistor channel length.")
mdp1a_l1.forget

mvpsd_mdp.forget

# Rule MDP.2: Minimum transistor channel width. is 4µm
logger.info("Executing rule MDP.2")
mdp2_l1  = poly2.and(comp).inside(ldmos_xtor).inside(dualgate).edges.not(mvpsd).interacting(mvpsd).width(4.um, euclidian).polygons(0.001)
mdp2_l1.output("MDP.2", "MDP.2 : Minimum transistor channel width. : 4µm")
mdp2_l1.forget

mdp3_1 = ldpmos.or(mvpsd).or(mdp_source).not_interacting(ncomp.holes).inside(dualgate).inside(ldmos_xtor)
mdp3_2 = ncomp.holes.not_interacting(ncomp.interacting(mdp_source)).not_interacting(mvpsd,1,1).inside(dualgate).inside(ldmos_xtor)
# Rule MDP.3: Each LDPMOS shall be surrounded by non-broken Nplus guard ring inside DNWELL
logger.info("Executing rule MDP.3")
mdp3_l1 = mdp3_1.or(mdp3_2)
mdp3_l1.output("MDP.3", "MDP.3 : Each LDPMOS shall be surrounded by non-broken Nplus guard ring inside DNWELL")
mdp3_l1.forget

ncomp_mdp3ai = ncomp.not_interacting(pcomp).inside(ldmos_xtor).inside(dualgate)
# Rule MDP.3ai: Min NCOMP (Nplus AND COMP) space to MVPSD (source and body tap non-butted). NCOMP (Nplus AND COMP) intercept with MVPSD is not allowed.
logger.info("Executing rule MDP.3ai")
mdp3ai_l1 = ncomp_mdp3ai.separation(mvpsd, 1.um, euclidian).polygons(0.001).or(mvpsd.interacting(ncomp_mdp3ai))
mdp3ai_l1.output("MDP.3ai", "MDP.3ai : Min NCOMP (Nplus AND COMP) space to MVPSD (source and body tap non-butted). NCOMP (Nplus AND COMP) intercept with MVPSD is not allowed.")
mdp3ai_l1.forget

ncomp_mdp3ai.forget

ncomp_mdp3aii = ncomp.interacting(pcomp).inside(ldmos_xtor).inside(dualgate)
# Rule MDP.3aii: Min NCOMP (Nplus AND COMP) space to MVPSD (source and body tap butted). NCOMP (Nplus AND COMP) intercept with MVPSD is not allowed.
logger.info("Executing rule MDP.3aii")
mdp3aii_l1 = ncomp_mdp3aii.separation(mvpsd, 0.92.um, euclidian).polygons(0.001).or(mvpsd.interacting(ncomp_mdp3aii))
mdp3aii_l1.output("MDP.3aii", "MDP.3aii : Min NCOMP (Nplus AND COMP) space to MVPSD (source and body tap butted). NCOMP (Nplus AND COMP) intercept with MVPSD is not allowed.")
mdp3aii_l1.forget

ncomp_mdp3aii.forget

ncomp_mdp3b = ncomp.inside(ldmos_xtor).inside(dualgate)
pcomp_mdp3b = pcomp.inside(dnwell).inside(ldmos_xtor).inside(dualgate)
# Rule MDP.3b: Min NCOMP (Nplus AND COMP) space to PCOMP in DNWELL (Pplus AND COMP AND DNWELL). Use butted source and DNWELL contacts otherwise and that is best for Latch-up immunity as well. is 0.4µm
logger.info("Executing rule MDP.3b")
mdp3b_l1  = ncomp_mdp3b.not(poly2).not(mvpsd).separation(pcomp_mdp3b.not(poly2).not(mvpsd), 0.4.um, euclidian).polygons(0.001)
mdp3b_l1.output("MDP.3b", "MDP.3b : Min NCOMP (Nplus AND COMP) space to PCOMP in DNWELL (Pplus AND COMP AND DNWELL). Use butted source and DNWELL contacts otherwise and that is best for Latch-up immunity as well. : 0.4µm")
mdp3b_l1.forget

ncomp_mdp3b.forget

pcomp_mdp3b.forget

# Rule MDP.3c: Maximum distance of the nearest edge of the DNWELL tab (NCOMP inside DNWELL) from PCOMP edge (PCOMP inside DNWELL). is 15µm
logger.info("Executing rule MDP.3c")
mdp3c_l1 = ncomp.inside(dnwell).inside(ldmos_xtor).inside(dualgate).not_interacting(ncomp.inside(dnwell).drc(separation(pcomp.inside(dnwell)) <= 15.um).first_edges,4)
mdp3c_l1.output("MDP.3c", "MDP.3c : Maximum distance of the nearest edge of the DNWELL tab (NCOMP inside DNWELL) from PCOMP edge (PCOMP inside DNWELL). : 15µm")
mdp3c_l1.forget

# Rule MDP.3d: The metal connection for the Nplus guard ring recommended to be continuous. The maximum gap between this metal if broken. Note: To put maximum number of contact under metal for better manufacturability and reliability. is 10µm
logger.info("Executing rule MDP.3d")
mdp3d_l1 = ncomp.interacting(ldmos_xtor.interacting(mvpsd)).interacting(dualgate).not(metal1).edges.not(metal1).with_length(10.001.um, nil)
mdp3d_l1.output("MDP.3d", "MDP.3d : The metal connection for the Nplus guard ring recommended to be continuous. The maximum gap between this metal if broken. Note: To put maximum number of contact under metal for better manufacturability and reliability. : 10µm")
mdp3d_l1.forget

mdp4_metal = pcomp.not_interacting(mvpsd).interacting(ldmos_xtor.interacting(mvpsd)).interacting(dualgate).not(metal1).edges.not(metal1).with_length(10.001.um, nil)
# Rule MDP.4: DNWELL covering LDPMOS shall be surrounded by non broken Pplus guard. The metal connection for the Pplus guard ring recommended to be continuous, The maximum gap between this metal if broken. Note: To put maximum number of contact under metal for better manufacturability and reliability.
logger.info("Executing rule MDP.4")
mdp4_l1 = pcomp.interacting(metal1).not_interacting(pcomp.holes).edges.and(ldmos_xtor).and(dualgate).or(mdp4_metal)
mdp4_l1.output("MDP.4", "MDP.4 : DNWELL covering LDPMOS shall be surrounded by non broken Pplus guard. The metal connection for the Pplus guard ring recommended to be continuous, The maximum gap between this metal if broken. Note: To put maximum number of contact under metal for better manufacturability and reliability.")
mdp4_l1.forget

mdp4_metal.forget

# Rule MDP.4a: Min PCOMP (Pplus AND COMP) space to DNWELL. is 2.5µm
logger.info("Executing rule MDP.4a")
mdp4a_l1  = pcomp.inside(ldmos_xtor).inside(dualgate).separation(dnwell.inside(ldmos_xtor).inside(dualgate), 2.5.um, euclidian).polygons(0.001)
mdp4a_l1.output("MDP.4a", "MDP.4a : Min PCOMP (Pplus AND COMP) space to DNWELL. : 2.5µm")
mdp4a_l1.forget

mdp4b_dnwell_edges = dnwell.inside(ldmos_xtor).inside(dualgate).edges.centers(0, 0.99)
mdp4b_not_error = dnwell.drc(separation(pcomp.inside(ldmos_xtor.interacting(mvpsd)).inside(dualgate).not_interacting(mvpsd), euclidian) <= 15.um).polygons(0.001)
# Rule MDP.4b: Maximum distance of the nearest edge of the DNWELL from the PCOMP Guard ring outside DNWELL. is 15µm
logger.info("Executing rule MDP.4b")
mdp4b_l1 = mdp4b_dnwell_edges.not_interacting(mdp4b_not_error).and(pcomp.holes).extended(0, 0, 0.001, 0.001)
mdp4b_l1.output("MDP.4b", "MDP.4b : Maximum distance of the nearest edge of the DNWELL from the PCOMP Guard ring outside DNWELL. : 15µm")
mdp4b_l1.forget

mdp4b_dnwell_edges.forget

mdp4b_not_error.forget

# Rule MDP.5: Each LDPMOS shall be covered by Dualgate layer.
logger.info("Executing rule MDP.5")
mdp5_l1 = pcomp.not(poly2).not(mvpsd).or(pgate.not(mvpsd)).or(pcomp.and(mvpsd)).inside(ldmos_xtor).not_inside(dualgate)
mdp5_l1.output("MDP.5", "MDP.5 : Each LDPMOS shall be covered by Dualgate layer.")
mdp5_l1.forget

# Rule MDP.5a: Minimum Dualgate enclose Plus guarding ring PCOMP (Pplus AND COMP). is 0.5µm
logger.info("Executing rule MDP.5a")
mdp5a_l1 = dualgate.interacting(ldmos_xtor).enclosing(pcomp.inside(ldmos_xtor), 0.5.um, euclidian).polygons(0.001)
mdp5a_l2 = pcomp.inside(ldmos_xtor).not_outside(dualgate.interacting(ldmos_xtor)).not(dualgate.interacting(ldmos_xtor))
mdp5a_l  = mdp5a_l1.or(mdp5a_l2)
mdp5a_l.output("MDP.5a", "MDP.5a : Minimum Dualgate enclose Plus guarding ring PCOMP (Pplus AND COMP). : 0.5µm")
mdp5a_l1.forget
mdp5a_l2.forget
mdp5a_l.forget

# Rule MDP.6: Each LDPMOS shall be covered by LDMOS_XTOR (GDS#226) layer.
logger.info("Executing rule MDP.6")
mdp6_l1 = mvpsd.not_inside(ldmos_xtor)
mdp6_l1.output("MDP.6", "MDP.6 : Each LDPMOS shall be covered by LDMOS_XTOR (GDS#226) layer.")
mdp6_l1.forget

# Rule MDP.6a: Minimum LDMOS_XTOR enclose Dualgate.
logger.info("Executing rule MDP.6a")
mdp6a_l1 = ldmos_xtor.not_covering(dualgate)
mdp6a_l1.output("MDP.6a", "MDP.6a : Minimum LDMOS_XTOR enclose Dualgate.")
mdp6a_l1.forget

# Rule MDP.7: Minimum LDMOS_XTOR layer space to Nwell outside LDMOS_XTOR. is 2µm
logger.info("Executing rule MDP.7")
mdp7_l1  = ldmos_xtor.separation(nwell.outside(ldmos_xtor), 2.um, euclidian).polygons(0.001)
mdp7_l1.output("MDP.7", "MDP.7 : Minimum LDMOS_XTOR layer space to Nwell outside LDMOS_XTOR. : 2µm")
mdp7_l1.forget

# Rule MDP.8: Minimum LDMOS_XTOR layer space to NCOMP outside LDMOS_XTOR. is 1.5µm
logger.info("Executing rule MDP.8")
mdp8_l1  = ldmos_xtor.separation(ncomp.outside(ldmos_xtor), 1.5.um, euclidian).polygons(0.001)
mdp8_l1.output("MDP.8", "MDP.8 : Minimum LDMOS_XTOR layer space to NCOMP outside LDMOS_XTOR. : 1.5µm")
mdp8_l1.forget

# Rule MDP.9a: Min LDPMOS POLY2 width. is 1.2µm
logger.info("Executing rule MDP.9a")
mdp9a_l1  = poly2.inside(dnwell.and(dualgate).and(ldmos_xtor)).width(1.2.um, euclidian).polygons(0.001)
mdp9a_l1.output("MDP.9a", "MDP.9a : Min LDPMOS POLY2 width. : 1.2µm")
mdp9a_l1.forget

mdp9b_1 = poly2.inside(dnwell.and(dualgate).and(ldmos_xtor)).edges.interacting(mvpsd).not(mvpsd).enclosing(comp.edges,0.4.um).edges
mdp9b_2 = poly2.inside(dnwell.and(dualgate).and(ldmos_xtor)).edges.interacting(mvpsd).not(mvpsd).interacting(pcomp)
# Rule MDP.9b: Min POLY2 extension beyond COMP in the width direction of the transistor (other than the LDMOS drain direction). is 0.4µm
logger.info("Executing rule MDP.9b")
mdp9b_l1 = mdp9b_1.or(mdp9b_2).extended(0,0,0.001,0.001)
mdp9b_l1.output("MDP.9b", "MDP.9b : Min POLY2 extension beyond COMP in the width direction of the transistor (other than the LDMOS drain direction). : 0.4µm")
mdp9b_l1.forget

mdp9b_1.forget

mdp9b_2.forget

# Rule MDP.9c: Min/Max POLY2 extension beyond COMP on the field towards LDPMOS drain (MVPSD AND COMP AND Pplus NOT POLY2) direction.
logger.info("Executing rule MDP.9c")
mdp9c_l1 = poly2.edges.in(poly2.inside(dnwell.and(dualgate).and(ldmos_xtor)).edges.inside_part(mvpsd)).not_interacting(poly2.drc(enclosing(comp,projection) == 0.2.um))
mdp9c_l1.output("MDP.9c", "MDP.9c : Min/Max POLY2 extension beyond COMP on the field towards LDPMOS drain (MVPSD AND COMP AND Pplus NOT POLY2) direction.")
mdp9c_l1.forget

# Rule MDP.9d: Min/Max POLY2 on field to LDPMOS drain COMP (MVPSD AND COMP AND Pplus NOT POLY2) space.
logger.info("Executing rule MDP.9d")
mdp9d_l1 = poly2.inside(dualgate).inside(ldmos_xtor).overlapping(mvpsd.and(pcomp).not(poly2).sized(0.16.um)).or(poly2.inside(dualgate).inside(ldmos_xtor.interacting(mvpsd)).not_interacting(mvpsd.and(pcomp).not(poly2).sized(0.16.um)))
mdp9d_l1.output("MDP.9d", "MDP.9d : Min/Max POLY2 on field to LDPMOS drain COMP (MVPSD AND COMP AND Pplus NOT POLY2) space.")
mdp9d_l1.forget

ldpmos_poly2_gate = poly2.interacting(pgate.and(dualgate).not(mvpsd))
ncomp_not_butted = ncomp.not(pplus).not_interacting(pcomp.not(nplus)).or(ncomp.not(pplus).overlapping(pcomp.not(nplus)))
mdp9ei_1         = ldpmos_poly2_gate.inside(dualgate).inside(ldmos_xtor).separation(ncomp_not_butted, 0.4.um).polygons(0.001)
mdp9ei_2         = ldpmos_poly2_gate.inside(dualgate).inside(ldmos_xtor).and(ncomp_not_butted)
# Rule MDP.9ei: Min LDMPOS gate Poly2 space to Nplus guardring (source and body tap non-butted).
logger.info("Executing rule MDP.9ei")
mdp9ei_l1 = mdp9ei_1.or(mdp9ei_2)
mdp9ei_l1.output("MDP.9ei", "MDP.9ei : Min LDMPOS gate Poly2 space to Nplus guardring (source and body tap non-butted).")
mdp9ei_l1.forget

ncomp_not_butted.forget

mdp9ei_1.forget

mdp9ei_2.forget

ncomp_butted = ncomp.not(pplus).interacting(pcomp.not(nplus)).not_overlapping(pcomp.not(nplus))
mdp9eii_1    = ldpmos_poly2_gate.inside(dualgate).inside(ldmos_xtor).separation(ncomp_butted, 0.32.um).polygons(0.001)
mdp9eii_2    = ldpmos_poly2_gate.inside(dualgate).inside(ldmos_xtor).and(ncomp_butted)
# Rule MDP.9eii: Min LDMPOS gate Poly2 space to Nplus guardring (source and body tap butted).
logger.info("Executing rule MDP.9eii")
mdp9eii_l1 = mdp9eii_1.or(mdp9eii_2)
mdp9eii_l1.output("MDP.9eii", "MDP.9eii : Min LDMPOS gate Poly2 space to Nplus guardring (source and body tap butted).")
mdp9eii_l1.forget

ncomp_butted.forget

mdp9eii_1.forget

mdp9eii_2.forget

# Rule MDP.9f: Poly2 interconnect is not allowed in LDPMOS region (LDMOS_XTOR marked region). is -µm
logger.info("Executing rule MDP.9f")
mdp9f_l1 = poly2.not(pplus).inside(dualgate).inside(ldmos_xtor).interacting(poly2.and(pplus).inside(dualgate).inside(ldmos_xtor),2)
mdp9f_l1.output("MDP.9f", "MDP.9f : Poly2 interconnect is not allowed in LDPMOS region (LDMOS_XTOR marked region). : -µm")
mdp9f_l1.forget

# Rule MDP.10: Min/Max MVPSD overlap onto the channel (LDMOS_XTOR AND COMP AND POLY2 AND Pplus).
logger.info("Executing rule MDP.10")
mdp10_l1 = mvpsd.inside(dualgate).inside(ldmos_xtor).not_interacting(mvpsd.drc(overlap(ldmos_xtor.and(comp).and(poly2).and(pplus),projection) == 0.4))
mdp10_l1.output("MDP.10", "MDP.10 : Min/Max MVPSD overlap onto the channel (LDMOS_XTOR AND COMP AND POLY2 AND Pplus).")
mdp10_l1.forget

if CONNECTIVITY_RULES
logger.info("CONNECTIVITY_RULES section")

connected_mdp_10b, unconnected_mdp_10a = conn_space(mvpsd, 1, 2, euclidian)

# Rule MDP.10a: Min MVPSD space within LDMOS_XTOR marking [diff potential]. is 2µm
logger.info("Executing rule MDP.10a")
mdp10a_l1  = unconnected_mdp_10a
mdp10a_l1.output("MDP.10a", "MDP.10a : Min MVPSD space within LDMOS_XTOR marking [diff potential]. : 2µm")
mdp10a_l1.forget

# Rule MDP.10b: Min MVPSD space [same potential]. Merge if space less than 1um. is 1µm
logger.info("Executing rule MDP.10b")
mdp10b_l1  = connected_mdp_10b
mdp10b_l1.output("MDP.10b", "MDP.10b : Min MVPSD space [same potential]. Merge if space less than 1um. : 1µm")
mdp10b_l1.forget

else
logger.info("CONNECTIVITY_RULES disabled section")

# Rule MDP.10a: Min MVPSD space within LDMOS_XTOR marking [diff potential]. is 2µm
logger.info("Executing rule MDP.10a")
mdp10a_l1  = mvpsd.space(2.um, euclidian).polygons(0.001)
mdp10a_l1.output("MDP.10a", "MDP.10a : Min MVPSD space within LDMOS_XTOR marking [diff potential]. : 2µm")
mdp10a_l1.forget

end #CONNECTIVITY_RULES

# Rule MDP.11: Min MVPSD enclosing PCOMP in the drain (MVPSD AND COMP NOT POLY2) direction and in the direction along the transistor width.
logger.info("Executing rule MDP.11")
mdp11_l1 = mvpsd.edges.not_interacting(pcomp.edges).enclosing(pcomp.edges, 0.8.um, euclidian).polygons(0.001).or(mvpsd.interacting(mvpsd.edges.and(pcomp.edges)))
mdp11_l1.output("MDP.11", "MDP.11 : Min MVPSD enclosing PCOMP in the drain (MVPSD AND COMP NOT POLY2) direction and in the direction along the transistor width.")
mdp11_l1.forget

# Rule MDP.12: Min DNWELL enclose Nplus guard ring (NCOMP). is 0.66µm
logger.info("Executing rule MDP.12")
mdp12_l1 = dnwell.inside(dualgate).inside(ldmos_xtor).enclosing(ncomp.inside(dualgate).inside(ldmos_xtor), 0.66.um, euclidian).polygons(0.001)
mdp12_l2 = ncomp.inside(dualgate).inside(ldmos_xtor).not_outside(dnwell.inside(dualgate).inside(ldmos_xtor)).not(dnwell.inside(dualgate).inside(ldmos_xtor))
mdp12_l  = mdp12_l1.or(mdp12_l2)
mdp12_l.output("MDP.12", "MDP.12 : Min DNWELL enclose Nplus guard ring (NCOMP). : 0.66µm")
mdp12_l1.forget
mdp12_l2.forget
mdp12_l.forget

# rule MDP.13 is not a DRC check

# Rule MDP.13a: Max single finger width. is 50µm
logger.info("Executing rule MDP.13a")
mdp13a_l1 = poly2.and(pcomp).not(mvpsd).inside(dualgate).inside(ldmos_xtor).edges.with_length(50.001.um,nil).extended(0, 0, 0.001, 0.001)
mdp13a_l1.output("MDP.13a", "MDP.13a : Max single finger width. : 50µm")
mdp13a_l1.forget

# Rule MDP.13b: Layout shall have alternative source & drain.
logger.info("Executing rule MDP.13b")
mdp13b_l1 = ldpmos.not_interacting(mdp_source,1,1).or(ldpmos.not_interacting(mvpsd,1,1)).or(mdp_source.interacting(mvpsd))
mdp13b_l1.output("MDP.13b", "MDP.13b : Layout shall have alternative source & drain.")
mdp13b_l1.forget

mdp_13c_source_side = ldpmos.interacting(mdp_source.interacting(ldpmos, 2, 2).or(mdp_source.interacting(ncomp.interacting(mdp_source, 2, 2))))
# Rule MDP.13c: Both sides of the transistor shall be terminated by source.
logger.info("Executing rule MDP.13c")
mdp13c_l1 = mvpsd.covering(pcomp.not_interacting(poly2)).interacting(pcomp, 2, 2).interacting(mdp_13c_source_side)
mdp13c_l1.output("MDP.13c", "MDP.13c : Both sides of the transistor shall be terminated by source.")
mdp13c_l1.forget

mdp_13c_source_side.forget

# rule MDP.14 is not a DRC check

# Rule MDP.15: Min DNWELL enclosing MVPSD to any DNWELL spacing. is 6µm
logger.info("Executing rule MDP.15")
mdp15_l1  = dnwell.separation(dnwell.covering(mvpsd).inside(dualgate).inside(ldmos_xtor), 6.um, euclidian).polygons(0.001)
mdp15_l1.output("MDP.15", "MDP.15 : Min DNWELL enclosing MVPSD to any DNWELL spacing. : 6µm")
mdp15_l1.forget

# Rule MDP.16a: Min LDPMOS drain COMP width. is 0.22µm
logger.info("Executing rule MDP.16a")
mdp16a_l1  = comp.inside(mvpsd).inside(dualgate).inside(ldmos_xtor).width(0.22.um, euclidian).polygons(0.001)
mdp16a_l1.output("MDP.16a", "MDP.16a : Min LDPMOS drain COMP width. : 0.22µm")
mdp16a_l1.forget

# Rule MDP.16b: Min LDPMOS drain COMP enclose contact. is 0µm
logger.info("Executing rule MDP.16b")
mdp16b_l1 = contact.interacting(pcomp.inside(mvpsd).inside(dualgate).inside(ldmos_xtor)).not_inside(pcomp.inside(mvpsd))
mdp16b_l1.output("MDP.16b", "MDP.16b : Min LDPMOS drain COMP enclose contact. : 0µm")
mdp16b_l1.forget

mdp17_a1 = mvpsd.inside(dnwell).inside(ldmos_xtor)
mdp17_a2 = ncomp.outside(dnwell).outside(nwell)
# Rule MDP.17a: For better latch up immunity, it is necessary to put DNWELL guard ring between MVPSD Inside DNWELL covered by LDMOS_XTOR and NCOMP (outside DNWELL and outside Nwell) when spacing between them is less than 40um.
logger.info("Executing rule MDP.17a")
mdp17a_l1 = mdp17_a1.separation(mdp17_a2,transparent,40.um).polygons(0.001).not_interacting(ncomp.and(dnwell).holes)
mdp17a_l1.output("MDP.17a", "MDP.17a : For better latch up immunity, it is necessary to put DNWELL guard ring between MVPSD Inside DNWELL covered by LDMOS_XTOR and NCOMP (outside DNWELL and outside Nwell) when spacing between them is less than 40um.")
mdp17a_l1.forget

mdp17_a1.forget

mdp17_a2.forget

# Rule MDP.17c: DNWELL guard ring shall have NCOMP tab to be connected to highest potential
logger.info("Executing rule MDP.17c")
mdp17c_l1 = dnwell.with_holes.not_covering(ncomp)
mdp17c_l1.output("MDP.17c", "MDP.17c : DNWELL guard ring shall have NCOMP tab to be connected to highest potential")
mdp17c_l1.forget

#================================================
#--------------------YMTP_MK---------------------
#================================================

# Rule Y.NW.2b_3.3V: Min. Nwell Space (Outside DNWELL, Inside YMTP_MK) [Different potential]. is 1µm
logger.info("Executing rule Y.NW.2b_3.3V")
ynw2b_l1  = nwell.outside(dnwell).inside(ymtp_mk).space(1.um, euclidian).polygons(0.001).not_interacting(v5_xtor).not_interacting(dualgate)
ynw2b_l1.output("Y.NW.2b_3.3V", "Y.NW.2b_3.3V : Min. Nwell Space (Outside DNWELL, Inside YMTP_MK) [Different potential]. : 1µm")
ynw2b_l1.forget

# Rule Y.NW.2b_5V: Min. Nwell Space (Outside DNWELL, Inside YMTP_MK) [Different potential]. is 1µm
logger.info("Executing rule Y.NW.2b_5V")
ynw2b_l1  = nwell.outside(dnwell).inside(ymtp_mk).space(1.um, euclidian).polygons(0.001).overlapping(dualgate)
ynw2b_l1.output("Y.NW.2b_5V", "Y.NW.2b_5V : Min. Nwell Space (Outside DNWELL, Inside YMTP_MK) [Different potential]. : 1µm")
ynw2b_l1.forget

# rule Y.DF.4d_3.3V is not a DRC check

# rule Y.DF.4d_5V is not a DRC check

# Rule Y.DF.6_5V: Min. COMP extend beyond gate (it also means source/drain overhang) inside YMTP_MK. is 0.15µm
logger.info("Executing rule Y.DF.6_5V")
ydf6_l1 = comp.not(otp_mk).inside(ymtp_mk).enclosing(poly2.inside(ymtp_mk), 0.15.um, euclidian).polygons(0.001).overlapping(dualgate)
ydf6_l1.output("Y.DF.6_5V", "Y.DF.6_5V : Min. COMP extend beyond gate (it also means source/drain overhang) inside YMTP_MK. : 0.15µm")
ydf6_l1.forget

# Rule Y.DF.16_3.3V: Min. space from (Nwell outside DNWELL) to (unrelated NCOMP outside Nwell and DNWELL) (inside YMTP_MK). is 0.27µm
logger.info("Executing rule Y.DF.16_3.3V")
ydf16_l1  = ncomp.outside(nwell).outside(dnwell).separation(nwell.outside(dnwell), 0.27.um, euclidian).polygons(0.001).not_interacting(v5_xtor).not_interacting(dualgate)
ydf16_l1.output("Y.DF.16_3.3V", "Y.DF.16_3.3V : Min. space from (Nwell outside DNWELL) to (unrelated NCOMP outside Nwell and DNWELL) (inside YMTP_MK). : 0.27µm")
ydf16_l1.forget

# Rule Y.DF.16_5V: Min. space from (Nwell outside DNWELL) to (unrelated NCOMP outside Nwell and DNWELL) (inside YMTP_MK). is 0.23µm
logger.info("Executing rule Y.DF.16_5V")
ydf16_l1  = ncomp.outside(nwell).outside(dnwell).separation(nwell.outside(dnwell), 0.23.um, euclidian).polygons(0.001).overlapping(dualgate)
ydf16_l1.output("Y.DF.16_5V", "Y.DF.16_5V : Min. space from (Nwell outside DNWELL) to (unrelated NCOMP outside Nwell and DNWELL) (inside YMTP_MK). : 0.23µm")
ydf16_l1.forget

# Rule Y.PL.1_3.3V: Interconnect Width (inside YMTP_MK). is 0.13µm
logger.info("Executing rule Y.PL.1_3.3V")
ypl1_l1  = poly2.outside(plfuse).and(ymtp_mk).width(0.13.um, euclidian).polygons(0.001).not_interacting(v5_xtor).not_interacting(dualgate)
ypl1_l1.output("Y.PL.1_3.3V", "Y.PL.1_3.3V : Interconnect Width (inside YMTP_MK). : 0.13µm")
ypl1_l1.forget

# Rule Y.PL.1_5V: Interconnect Width (inside YMTP_MK). This rule is currently not applicable for 5V.
logger.info("Executing rule Y.PL.1_5V")
ypl1_l1 = poly2.outside(plfuse).and(ymtp_mk).overlapping(dualgate)
ypl1_l1.output("Y.PL.1_5V", "Y.PL.1_5V : Interconnect Width (inside YMTP_MK). This rule is currently not applicable for 5V.")
ypl1_l1.forget

# Rule Y.PL.2_3.3V: Gate Width (Channel Length) (inside YMTP_MK). is 0.13µm
logger.info("Executing rule Y.PL.2_3.3V")
ypl2_l1  = poly2.edges.and(tgate.edges).not(otp_mk).and(ymtp_mk).width(0.13.um, euclidian).polygons(0.001).not_interacting(v5_xtor).not_interacting(dualgate)
ypl2_l1.output("Y.PL.2_3.3V", "Y.PL.2_3.3V : Gate Width (Channel Length) (inside YMTP_MK). : 0.13µm")
ypl2_l1.forget

# Rule Y.PL.2_5V: Gate Width (Channel Length) (inside YMTP_MK). is 0.47µm
logger.info("Executing rule Y.PL.2_5V")
ypl2_l1  = poly2.edges.and(tgate.edges).not(otp_mk).and(ymtp_mk).width(0.47.um, euclidian).polygons(0.001).overlapping(dualgate)
ypl2_l1.output("Y.PL.2_5V", "Y.PL.2_5V : Gate Width (Channel Length) (inside YMTP_MK). : 0.47µm")
ypl2_l1.forget

# Rule Y.PL.4_5V: Poly2 extension beyond COMP to form Poly2 end cap (inside YMTP_MK). is 0.16µm
logger.info("Executing rule Y.PL.4_5V")
ypl4_l1 = poly2.and(ymtp_mk).enclosing(comp.and(ymtp_mk), 0.16.um, euclidian).polygons(0.001).overlapping(dualgate)
ypl4_l1.output("Y.PL.4_5V", "Y.PL.4_5V : Poly2 extension beyond COMP to form Poly2 end cap (inside YMTP_MK). : 0.16µm")
ypl4_l1.forget

# Rule Y.PL.5a_3.3V: Space from field Poly2 to unrelated COMP (inside YMTP_MK). Space from field Poly2 to Guard-ring (inside YMTP_MK). is 0.04µm
logger.info("Executing rule Y.PL.5a_3.3V")
ypl5a_l1  = poly2.and(ymtp_mk).separation(comp.and(ymtp_mk), 0.04.um, euclidian).polygons(0.001).not_interacting(v5_xtor).not_interacting(dualgate)
ypl5a_l1.output("Y.PL.5a_3.3V", "Y.PL.5a_3.3V : Space from field Poly2 to unrelated COMP (inside YMTP_MK). Space from field Poly2 to Guard-ring (inside YMTP_MK). : 0.04µm")
ypl5a_l1.forget

# Rule Y.PL.5a_5V: Space from field Poly2 to unrelated COMP (inside YMTP_MK). Space from field Poly2 to Guard-ring (inside YMTP_MK). is 0.2µm
logger.info("Executing rule Y.PL.5a_5V")
ypl5a_l1  = poly2.and(ymtp_mk).separation(comp.and(ymtp_mk), 0.2.um, euclidian).polygons(0.001).overlapping(dualgate)
ypl5a_l1.output("Y.PL.5a_5V", "Y.PL.5a_5V : Space from field Poly2 to unrelated COMP (inside YMTP_MK). Space from field Poly2 to Guard-ring (inside YMTP_MK). : 0.2µm")
ypl5a_l1.forget

# Rule Y.PL.5b_3.3V: Space from field Poly2 to related COMP (inside YMTP_MK). is 0.04µm
logger.info("Executing rule Y.PL.5b_3.3V")
ypl5b_l1  = poly2.and(ymtp_mk).separation(comp.and(ymtp_mk), 0.04.um, euclidian).polygons(0.001).not_interacting(v5_xtor).not_interacting(dualgate)
ypl5b_l1.output("Y.PL.5b_3.3V", "Y.PL.5b_3.3V : Space from field Poly2 to related COMP (inside YMTP_MK). : 0.04µm")
ypl5b_l1.forget

# Rule Y.PL.5b_5V: Space from field Poly2 to related COMP (inside YMTP_MK). is 0.2µm
logger.info("Executing rule Y.PL.5b_5V")
ypl5b_l1  = poly2.and(ymtp_mk).separation(comp.and(ymtp_mk), 0.2.um, euclidian).polygons(0.001).overlapping(dualgate)
ypl5b_l1.output("Y.PL.5b_5V", "Y.PL.5b_5V : Space from field Poly2 to related COMP (inside YMTP_MK). : 0.2µm")
ypl5b_l1.forget

# rule Y.PL.6_3.3V is not a DRC check

# rule Y.PL.6_5V is not a DRC check

# rule Y.LU.3_3.3V is not yet implemented

# rule Y.LU.3_5V is not yet implemented

#================================================
#--------------------5V SRAM---------------------
#================================================

# Rule S.DF.4c_MV: Min. (Nwell overlap of PCOMP) outside DNWELL. is 0.45µm
logger.info("Executing rule S.DF.4c_MV")
sdf4c_l1 = nwell.outside(dnwell).inside(sramcore).enclosing(pcomp.outside(dnwell).inside(sramcore), 0.45.um, euclidian).polygons(0.001)
sdf4c_l2 = pcomp.outside(dnwell).inside(sramcore).not_outside(nwell.outside(dnwell).inside(sramcore)).not(nwell.outside(dnwell).inside(sramcore))
sdf4c_l  = sdf4c_l1.or(sdf4c_l2).overlapping(v5_xtor).overlapping(dualgate)
sdf4c_l.output("S.DF.4c_MV", "S.DF.4c_MV : Min. (Nwell overlap of PCOMP) outside DNWELL. : 0.45µm")
sdf4c_l1.forget
sdf4c_l2.forget
sdf4c_l.forget

# Rule S.DF.6_MV: Min. COMP extend beyond gate (it also means source/drain overhang). is 0.32µm
logger.info("Executing rule S.DF.6_MV")
sdf6_l1 = comp.inside(sramcore).enclosing(poly2.inside(sramcore), 0.32.um, euclidian).polygons(0.001).overlapping(v5_xtor).overlapping(dualgate)
sdf6_l1.output("S.DF.6_MV", "S.DF.6_MV : Min. COMP extend beyond gate (it also means source/drain overhang). : 0.32µm")
sdf6_l1.forget

# Rule S.DF.7_MV: Min. (LVPWELL Spacer to PCOMP) inside DNWELL. is 0.45µm
logger.info("Executing rule S.DF.7_MV")
sdf7_l1  = pcomp.inside(dnwell).inside(sramcore).separation(lvpwell.inside(dnwell).inside(sramcore), 0.45.um, euclidian).polygons(0.001).overlapping(v5_xtor).overlapping(dualgate)
sdf7_l1.output("S.DF.7_MV", "S.DF.7_MV : Min. (LVPWELL Spacer to PCOMP) inside DNWELL. : 0.45µm")
sdf7_l1.forget

# Rule S.DF.8_MV: Min. (LVPWELL overlap of NCOMP) Inside DNWELL. is 0.45µm
logger.info("Executing rule S.DF.8_MV")
sdf8_l1 = lvpwell.inside(dnwell).inside(sramcore).enclosing(ncomp.inside(dnwell).inside(sramcore), 0.45.um, euclidian).polygons(0.001)
sdf8_l2 = ncomp.inside(dnwell).inside(sramcore).not_outside(lvpwell.inside(dnwell).inside(sramcore)).not(lvpwell.inside(dnwell).inside(sramcore))
sdf8_l  = sdf8_l1.or(sdf8_l2).overlapping(v5_xtor).overlapping(dualgate)
sdf8_l.output("S.DF.8_MV", "S.DF.8_MV : Min. (LVPWELL overlap of NCOMP) Inside DNWELL. : 0.45µm")
sdf8_l1.forget
sdf8_l2.forget
sdf8_l.forget

# Rule S.DF.16_MV: Min. space from (Nwell outside DNWELL) to (NCOMP outside Nwell and DNWELL). is 0.45µm
logger.info("Executing rule S.DF.16_MV")
sdf16_l1  = ncomp.outside(nwell).outside(dnwell).inside(sramcore).separation(nwell.outside(dnwell).inside(sramcore), 0.45.um, euclidian).polygons(0.001).overlapping(v5_xtor).overlapping(dualgate)
sdf16_l1.output("S.DF.16_MV", "S.DF.16_MV : Min. space from (Nwell outside DNWELL) to (NCOMP outside Nwell and DNWELL). : 0.45µm")
sdf16_l1.forget

# Rule S.PL.5a_MV: Space from field Poly2 to unrelated COMP Spacer from field Poly2 to Guard-ring. is 0.12µm
logger.info("Executing rule S.PL.5a_MV")
spl5a_l1  = poly2.inside(sramcore).separation(comp.inside(sramcore), 0.12.um, euclidian).polygons(0.001).overlapping(v5_xtor).overlapping(dualgate)
spl5a_l1.output("S.PL.5a_MV", "S.PL.5a_MV : Space from field Poly2 to unrelated COMP Spacer from field Poly2 to Guard-ring. : 0.12µm")
spl5a_l1.forget

# Rule S.PL.5b_MV: Space from field Poly2 to related COMP. is 0.12µm
logger.info("Executing rule S.PL.5b_MV")
spl5b_l1  = poly2.inside(sramcore).separation(comp.inside(sramcore), 0.12.um, euclidian).polygons(0.001).overlapping(v5_xtor).overlapping(dualgate)
spl5b_l1.output("S.PL.5b_MV", "S.PL.5b_MV : Space from field Poly2 to related COMP. : 0.12µm")
spl5b_l1.forget

# Rule S.CO.4_MV: COMP overlap of contact. is 0.04µm
logger.info("Executing rule S.CO.4_MV")
sco4_l1 = comp.inside(sramcore).and(v5_xtor).enclosing(contact.inside(sramcore).and(v5_xtor), 0.04.um, euclidian).polygons(0.001)
sco4_l2 = contact.inside(sramcore).and(v5_xtor).not_outside(comp.inside(sramcore).and(v5_xtor)).not(comp.inside(sramcore).and(v5_xtor))
sco4_l  = sco4_l1.or(sco4_l2)
sco4_l.output("S.CO.4_MV", "S.CO.4_MV : COMP overlap of contact. : 0.04µm")
sco4_l1.forget
sco4_l2.forget
sco4_l.forget

#================================================
#-------------------3.3V SRAM--------------------
#================================================

# Rule S.DF.4c_LV: Min. (Nwell overlap of PCOMP) outside DNWELL. is 0.4µm
logger.info("Executing rule S.DF.4c_LV")
sdf4c_l1 = nwell.outside(dnwell).inside(sramcore).enclosing(pcomp.outside(dnwell).inside(sramcore), 0.4.um, euclidian).polygons(0.001)
sdf4c_l2 = pcomp.outside(dnwell).inside(sramcore).not_outside(nwell.outside(dnwell).inside(sramcore)).not(nwell.outside(dnwell).inside(sramcore))
sdf4c_l  = sdf4c_l1.or(sdf4c_l2).not_interacting(v5_xtor).not_interacting(dualgate)
sdf4c_l.output("S.DF.4c_LV", "S.DF.4c_LV : Min. (Nwell overlap of PCOMP) outside DNWELL. : 0.4µm")
sdf4c_l1.forget
sdf4c_l2.forget
sdf4c_l.forget

# Rule S.DF.16_LV: Min. space from (Nwell outside DNWELL) to (NCOMP outside Nwell and DNWELL). is 0.4µm
logger.info("Executing rule S.DF.16_LV")
sdf16_l1  = ncomp.outside(nwell).outside(dnwell).inside(sramcore).separation(nwell.outside(dnwell).inside(sramcore), 0.4.um, euclidian).polygons(0.001).not_interacting(v5_xtor).not_interacting(dualgate)
sdf16_l1.output("S.DF.16_LV", "S.DF.16_LV : Min. space from (Nwell outside DNWELL) to (NCOMP outside Nwell and DNWELL). : 0.4µm")
sdf16_l1.forget

# Rule S.CO.3_LV: Poly2 overlap of contact. is 0.04µm
logger.info("Executing rule S.CO.3_LV")
sco3_l1 = poly2.inside(sramcore).enclosing(contact.inside(sramcore), 0.04.um, euclidian).polygons(0.001)
sco3_l2 = contact.inside(sramcore).not_outside(poly2.inside(sramcore)).not(poly2.inside(sramcore))
sco3_l  = sco3_l1.or(sco3_l2).not_interacting(v5_xtor).not_interacting(dualgate)
sco3_l.output("S.CO.3_LV", "S.CO.3_LV : Poly2 overlap of contact. : 0.04µm")
sco3_l1.forget
sco3_l2.forget
sco3_l.forget

# Rule S.CO.4_LV: COMP overlap of contact. is 0.03µm
logger.info("Executing rule S.CO.4_LV")
sco4_l1 = comp.inside(sramcore).enclosing(contact.inside(sramcore), 0.03.um, euclidian).polygons(0.001)
sco4_l2 = contact.inside(sramcore).not_outside(comp.inside(sramcore)).not(comp.inside(sramcore))
sco4_l  = sco4_l1.or(sco4_l2).not_interacting(v5_xtor).not_interacting(dualgate)
sco4_l.output("S.CO.4_LV", "S.CO.4_LV : COMP overlap of contact. : 0.03µm")
sco4_l1.forget
sco4_l2.forget
sco4_l.forget

# Rule S.CO.6_ii_LV: (ii) If Metal1 overlaps contact by < 0.04um on one side, adjacent metal1 edges overlap
logger.info("Executing rule S.CO.6_ii_LV")
sco6_l1 = metal1.and(sramcore).enclosing(contact.inside(sramcore), 0.02.um, euclidian).polygons(0.001).or(contact.inside(sramcore).not_inside(metal1.inside(sramcore)).not(metal1.inside(sramcore))).not_interacting(v5_xtor).not_interacting(dualgate)
sco6_l1.output("S.CO.6_ii_LV", "S.CO.6_ii_LV : (ii) If Metal1 overlaps contact by < 0.04um on one side, adjacent metal1 edges overlap")
sco6_l1.forget

# Rule S.M1.1_LV: min. metal1 width is 0.22µm
logger.info("Executing rule S.M1.1_LV")
sm11_l1  = metal1.and(sramcore).width(0.22.um, euclidian).polygons(0.001).not_interacting(v5_xtor).not_interacting(dualgate)
sm11_l1.output("S.M1.1_LV", "S.M1.1_LV : min. metal1 width : 0.22µm")
sm11_l1.forget

#================================================
#-----------------GEOMETRY RULES-----------------
#================================================

if OFFGRID
logger.info("OFFGRID-ANGLES section")

logger.info("Executing rule comp_OFFGRID")
comp.ongrid(0.005).output("comp_OFFGRID", "OFFGRID : OFFGRID vertex on comp")
comp.with_angle(0 .. 45).output("comp_angle", "ACUTE : non 45 degree angle comp")

logger.info("Executing rule dnwell_OFFGRID")
dnwell.ongrid(0.005).output("dnwell_OFFGRID", "OFFGRID : OFFGRID vertex on dnwell")
dnwell.with_angle(0 .. 45).output("dnwell_angle", "ACUTE : non 45 degree angle dnwell")

logger.info("Executing rule nwell_OFFGRID")
nwell.ongrid(0.005).output("nwell_OFFGRID", "OFFGRID : OFFGRID vertex on nwell")
nwell.with_angle(0 .. 45).output("nwell_angle", "ACUTE : non 45 degree angle nwell")

logger.info("Executing rule lvpwell_OFFGRID")
lvpwell.ongrid(0.005).output("lvpwell_OFFGRID", "OFFGRID : OFFGRID vertex on lvpwell")
lvpwell.with_angle(0 .. 45).output("lvpwell_angle", "ACUTE : non 45 degree angle lvpwell")

logger.info("Executing rule dualgate_OFFGRID")
dualgate.ongrid(0.005).output("dualgate_OFFGRID", "OFFGRID : OFFGRID vertex on dualgate")
dualgate.with_angle(0 .. 45).output("dualgate_angle", "ACUTE : non 45 degree angle dualgate")

logger.info("Executing rule poly2_OFFGRID")
poly2.ongrid(0.005).output("poly2_OFFGRID", "OFFGRID : OFFGRID vertex on poly2")
poly2.with_angle(0 .. 45).output("poly2_angle", "ACUTE : non 45 degree angle poly2")

logger.info("Executing rule nplus_OFFGRID")
nplus.ongrid(0.005).output("nplus_OFFGRID", "OFFGRID : OFFGRID vertex on nplus")
nplus.with_angle(0 .. 45).output("nplus_angle", "ACUTE : non 45 degree angle nplus")

logger.info("Executing rule pplus_OFFGRID")
pplus.ongrid(0.005).output("pplus_OFFGRID", "OFFGRID : OFFGRID vertex on pplus")
pplus.with_angle(0 .. 45).output("pplus_angle", "ACUTE : non 45 degree angle pplus")

logger.info("Executing rule sab_OFFGRID")
sab.ongrid(0.005).output("sab_OFFGRID", "OFFGRID : OFFGRID vertex on sab")
sab.with_angle(0 .. 45).output("sab_angle", "ACUTE : non 45 degree angle sab")

logger.info("Executing rule esd_OFFGRID")
esd.ongrid(0.005).output("esd_OFFGRID", "OFFGRID : OFFGRID vertex on esd")
esd.with_angle(0 .. 45).output("esd_angle", "ACUTE : non 45 degree angle esd")

logger.info("Executing rule contact_OFFGRID")
contact.ongrid(0.005).output("contact_OFFGRID", "OFFGRID : OFFGRID vertex on contact")
contact.with_angle(0 .. 45).output("contact_angle", "ACUTE : non 45 degree angle contact")

logger.info("Executing rule metal1_OFFGRID")
metal1.ongrid(0.005).output("metal1_OFFGRID", "OFFGRID : OFFGRID vertex on metal1")
metal1.with_angle(0 .. 45).output("metal1_angle", "ACUTE : non 45 degree angle metal1")

logger.info("Executing rule via1_OFFGRID")
via1.ongrid(0.005).output("via1_OFFGRID", "OFFGRID : OFFGRID vertex on via1")
via1.with_angle(0 .. 45).output("via1_angle", "ACUTE : non 45 degree angle via1")

logger.info("Executing rule metal2_OFFGRID")
metal2.ongrid(0.005).output("metal2_OFFGRID", "OFFGRID : OFFGRID vertex on metal2")
metal2.with_angle(0 .. 45).output("metal2_angle", "ACUTE : non 45 degree angle metal2")

logger.info("Executing rule via2_OFFGRID")
via2.ongrid(0.005).output("via2_OFFGRID", "OFFGRID : OFFGRID vertex on via2")
via2.with_angle(0 .. 45).output("via2_angle", "ACUTE : non 45 degree angle via2")

logger.info("Executing rule metal3_OFFGRID")
metal3.ongrid(0.005).output("metal3_OFFGRID", "OFFGRID : OFFGRID vertex on metal3")
metal3.with_angle(0 .. 45).output("metal3_angle", "ACUTE : non 45 degree angle metal3")

logger.info("Executing rule via3_OFFGRID")
via3.ongrid(0.005).output("via3_OFFGRID", "OFFGRID : OFFGRID vertex on via3")
via3.with_angle(0 .. 45).output("via3_angle", "ACUTE : non 45 degree angle via3")

logger.info("Executing rule metal4_OFFGRID")
metal4.ongrid(0.005).output("metal4_OFFGRID", "OFFGRID : OFFGRID vertex on metal4")
metal4.with_angle(0 .. 45).output("metal4_angle", "ACUTE : non 45 degree angle metal4")

logger.info("Executing rule via4_OFFGRID")
via4.ongrid(0.005).output("via4_OFFGRID", "OFFGRID : OFFGRID vertex on via4")
via4.with_angle(0 .. 45).output("via4_angle", "ACUTE : non 45 degree angle via4")

logger.info("Executing rule metal5_OFFGRID")
metal5.ongrid(0.005).output("metal5_OFFGRID", "OFFGRID : OFFGRID vertex on metal5")
metal5.with_angle(0 .. 45).output("metal5_angle", "ACUTE : non 45 degree angle metal5")

logger.info("Executing rule via5_OFFGRID")
via5.ongrid(0.005).output("via5_OFFGRID", "OFFGRID : OFFGRID vertex on via5")
via5.with_angle(0 .. 45).output("via5_angle", "ACUTE : non 45 degree angle via5")

logger.info("Executing rule metaltop_OFFGRID")
metaltop.ongrid(0.005).output("metaltop_OFFGRID", "OFFGRID : OFFGRID vertex on metaltop")
metaltop.with_angle(0 .. 45).output("metaltop_angle", "ACUTE : non 45 degree angle metaltop")

logger.info("Executing rule pad_OFFGRID")
pad.ongrid(0.005).output("pad_OFFGRID", "OFFGRID : OFFGRID vertex on pad")
pad.with_angle(0 .. 45).output("pad_angle", "ACUTE : non 45 degree angle pad")

logger.info("Executing rule resistor_OFFGRID")
resistor.ongrid(0.005).output("resistor_OFFGRID", "OFFGRID : OFFGRID vertex on resistor")
resistor.with_angle(0 .. 45).output("resistor_angle", "ACUTE : non 45 degree angle resistor")

logger.info("Executing rule fhres_OFFGRID")
fhres.ongrid(0.005).output("fhres_OFFGRID", "OFFGRID : OFFGRID vertex on fhres")
fhres.with_angle(0 .. 45).output("fhres_angle", "ACUTE : non 45 degree angle fhres")

logger.info("Executing rule fusetop_OFFGRID")
fusetop.ongrid(0.005).output("fusetop_OFFGRID", "OFFGRID : OFFGRID vertex on fusetop")
fusetop.with_angle(0 .. 45).output("fusetop_angle", "ACUTE : non 45 degree angle fusetop")

logger.info("Executing rule fusewindow_d_OFFGRID")
fusewindow_d.ongrid(0.005).output("fusewindow_d_OFFGRID", "OFFGRID : OFFGRID vertex on fusewindow_d")
fusewindow_d.with_angle(0 .. 45).output("fusewindow_d_angle", "ACUTE : non 45 degree angle fusewindow_d")

logger.info("Executing rule polyfuse_OFFGRID")
polyfuse.ongrid(0.005).output("polyfuse_OFFGRID", "OFFGRID : OFFGRID vertex on polyfuse")
polyfuse.with_angle(0 .. 45).output("polyfuse_angle", "ACUTE : non 45 degree angle polyfuse")

logger.info("Executing rule mvsd_OFFGRID")
mvsd.ongrid(0.005).output("mvsd_OFFGRID", "OFFGRID : OFFGRID vertex on mvsd")
mvsd.with_angle(0 .. 45).output("mvsd_angle", "ACUTE : non 45 degree angle mvsd")

logger.info("Executing rule mvpsd_OFFGRID")
mvpsd.ongrid(0.005).output("mvpsd_OFFGRID", "OFFGRID : OFFGRID vertex on mvpsd")
mvpsd.with_angle(0 .. 45).output("mvpsd_angle", "ACUTE : non 45 degree angle mvpsd")

logger.info("Executing rule nat_OFFGRID")
nat.ongrid(0.005).output("nat_OFFGRID", "OFFGRID : OFFGRID vertex on nat")
nat.with_angle(0 .. 45).output("nat_angle", "ACUTE : non 45 degree angle nat")

logger.info("Executing rule comp_dummy_OFFGRID")
comp_dummy.ongrid(0.005).output("comp_dummy_OFFGRID", "OFFGRID : OFFGRID vertex on comp_dummy")
comp_dummy.with_angle(0 .. 45).output("comp_dummy_angle", "ACUTE : non 45 degree angle comp_dummy")

logger.info("Executing rule poly2_dummy_OFFGRID")
poly2_dummy.ongrid(0.005).output("poly2_dummy_OFFGRID", "OFFGRID : OFFGRID vertex on poly2_dummy")
poly2_dummy.with_angle(0 .. 45).output("poly2_dummy_angle", "ACUTE : non 45 degree angle poly2_dummy")

logger.info("Executing rule metal1_dummy_OFFGRID")
metal1_dummy.ongrid(0.005).output("metal1_dummy_OFFGRID", "OFFGRID : OFFGRID vertex on metal1_dummy")
metal1_dummy.with_angle(0 .. 45).output("metal1_dummy_angle", "ACUTE : non 45 degree angle metal1_dummy")

logger.info("Executing rule metal2_dummy_OFFGRID")
metal2_dummy.ongrid(0.005).output("metal2_dummy_OFFGRID", "OFFGRID : OFFGRID vertex on metal2_dummy")
metal2_dummy.with_angle(0 .. 45).output("metal2_dummy_angle", "ACUTE : non 45 degree angle metal2_dummy")

logger.info("Executing rule metal3_dummy_OFFGRID")
metal3_dummy.ongrid(0.005).output("metal3_dummy_OFFGRID", "OFFGRID : OFFGRID vertex on metal3_dummy")
metal3_dummy.with_angle(0 .. 45).output("metal3_dummy_angle", "ACUTE : non 45 degree angle metal3_dummy")

logger.info("Executing rule metal4_dummy_OFFGRID")
metal4_dummy.ongrid(0.005).output("metal4_dummy_OFFGRID", "OFFGRID : OFFGRID vertex on metal4_dummy")
metal4_dummy.with_angle(0 .. 45).output("metal4_dummy_angle", "ACUTE : non 45 degree angle metal4_dummy")

logger.info("Executing rule metal5_dummy_OFFGRID")
metal5_dummy.ongrid(0.005).output("metal5_dummy_OFFGRID", "OFFGRID : OFFGRID vertex on metal5_dummy")
metal5_dummy.with_angle(0 .. 45).output("metal5_dummy_angle", "ACUTE : non 45 degree angle metal5_dummy")

logger.info("Executing rule metaltop_dummy_OFFGRID")
metaltop_dummy.ongrid(0.005).output("metaltop_dummy_OFFGRID", "OFFGRID : OFFGRID vertex on metaltop_dummy")
metaltop_dummy.with_angle(0 .. 45).output("metaltop_dummy_angle", "ACUTE : non 45 degree angle metaltop_dummy")

logger.info("Executing rule comp_label_OFFGRID")
comp_label.ongrid(0.005).output("comp_label_OFFGRID", "OFFGRID : OFFGRID vertex on comp_label")
comp_label.with_angle(0 .. 45).output("comp_label_angle", "ACUTE : non 45 degree angle comp_label")

logger.info("Executing rule poly2_label_OFFGRID")
poly2_label.ongrid(0.005).output("poly2_label_OFFGRID", "OFFGRID : OFFGRID vertex on poly2_label")
poly2_label.with_angle(0 .. 45).output("poly2_label_angle", "ACUTE : non 45 degree angle poly2_label")

logger.info("Executing rule metal1_label_OFFGRID")
metal1_label.ongrid(0.005).output("metal1_label_OFFGRID", "OFFGRID : OFFGRID vertex on metal1_label")
metal1_label.with_angle(0 .. 45).output("metal1_label_angle", "ACUTE : non 45 degree angle metal1_label")

logger.info("Executing rule metal2_label_OFFGRID")
metal2_label.ongrid(0.005).output("metal2_label_OFFGRID", "OFFGRID : OFFGRID vertex on metal2_label")
metal2_label.with_angle(0 .. 45).output("metal2_label_angle", "ACUTE : non 45 degree angle metal2_label")

logger.info("Executing rule metal3_label_OFFGRID")
metal3_label.ongrid(0.005).output("metal3_label_OFFGRID", "OFFGRID : OFFGRID vertex on metal3_label")
metal3_label.with_angle(0 .. 45).output("metal3_label_angle", "ACUTE : non 45 degree angle metal3_label")

logger.info("Executing rule metal4_label_OFFGRID")
metal4_label.ongrid(0.005).output("metal4_label_OFFGRID", "OFFGRID : OFFGRID vertex on metal4_label")
metal4_label.with_angle(0 .. 45).output("metal4_label_angle", "ACUTE : non 45 degree angle metal4_label")

logger.info("Executing rule metal5_label_OFFGRID")
metal5_label.ongrid(0.005).output("metal5_label_OFFGRID", "OFFGRID : OFFGRID vertex on metal5_label")
metal5_label.with_angle(0 .. 45).output("metal5_label_angle", "ACUTE : non 45 degree angle metal5_label")

logger.info("Executing rule metaltop_label_OFFGRID")
metaltop_label.ongrid(0.005).output("metaltop_label_OFFGRID", "OFFGRID : OFFGRID vertex on metaltop_label")
metaltop_label.with_angle(0 .. 45).output("metaltop_label_angle", "ACUTE : non 45 degree angle metaltop_label")

logger.info("Executing rule metal1_slot_OFFGRID")
metal1_slot.ongrid(0.005).output("metal1_slot_OFFGRID", "OFFGRID : OFFGRID vertex on metal1_slot")
metal1_slot.with_angle(0 .. 45).output("metal1_slot_angle", "ACUTE : non 45 degree angle metal1_slot")

logger.info("Executing rule metal2_slot_OFFGRID")
metal2_slot.ongrid(0.005).output("metal2_slot_OFFGRID", "OFFGRID : OFFGRID vertex on metal2_slot")
metal2_slot.with_angle(0 .. 45).output("metal2_slot_angle", "ACUTE : non 45 degree angle metal2_slot")

logger.info("Executing rule metal3_slot_OFFGRID")
metal3_slot.ongrid(0.005).output("metal3_slot_OFFGRID", "OFFGRID : OFFGRID vertex on metal3_slot")
metal3_slot.with_angle(0 .. 45).output("metal3_slot_angle", "ACUTE : non 45 degree angle metal3_slot")

logger.info("Executing rule metal4_slot_OFFGRID")
metal4_slot.ongrid(0.005).output("metal4_slot_OFFGRID", "OFFGRID : OFFGRID vertex on metal4_slot")
metal4_slot.with_angle(0 .. 45).output("metal4_slot_angle", "ACUTE : non 45 degree angle metal4_slot")

logger.info("Executing rule metal5_slot_OFFGRID")
metal5_slot.ongrid(0.005).output("metal5_slot_OFFGRID", "OFFGRID : OFFGRID vertex on metal5_slot")
metal5_slot.with_angle(0 .. 45).output("metal5_slot_angle", "ACUTE : non 45 degree angle metal5_slot")

logger.info("Executing rule metaltop_slot_OFFGRID")
metaltop_slot.ongrid(0.005).output("metaltop_slot_OFFGRID", "OFFGRID : OFFGRID vertex on metaltop_slot")
metaltop_slot.with_angle(0 .. 45).output("metaltop_slot_angle", "ACUTE : non 45 degree angle metaltop_slot")

logger.info("Executing rule ubmpperi_OFFGRID")
ubmpperi.ongrid(0.005).output("ubmpperi_OFFGRID", "OFFGRID : OFFGRID vertex on ubmpperi")
ubmpperi.with_angle(0 .. 45).output("ubmpperi_angle", "ACUTE : non 45 degree angle ubmpperi")

logger.info("Executing rule ubmparray_OFFGRID")
ubmparray.ongrid(0.005).output("ubmparray_OFFGRID", "OFFGRID : OFFGRID vertex on ubmparray")
ubmparray.with_angle(0 .. 45).output("ubmparray_angle", "ACUTE : non 45 degree angle ubmparray")

logger.info("Executing rule ubmeplate_OFFGRID")
ubmeplate.ongrid(0.005).output("ubmeplate_OFFGRID", "OFFGRID : OFFGRID vertex on ubmeplate")
ubmeplate.with_angle(0 .. 45).output("ubmeplate_angle", "ACUTE : non 45 degree angle ubmeplate")

logger.info("Executing rule schottky_diode_OFFGRID")
schottky_diode.ongrid(0.005).output("schottky_diode_OFFGRID", "OFFGRID : OFFGRID vertex on schottky_diode")
schottky_diode.with_angle(0 .. 45).output("schottky_diode_angle", "ACUTE : non 45 degree angle schottky_diode")

logger.info("Executing rule zener_OFFGRID")
zener.ongrid(0.005).output("zener_OFFGRID", "OFFGRID : OFFGRID vertex on zener")
zener.with_angle(0 .. 45).output("zener_angle", "ACUTE : non 45 degree angle zener")

logger.info("Executing rule res_mk_OFFGRID")
res_mk.ongrid(0.005).output("res_mk_OFFGRID", "OFFGRID : OFFGRID vertex on res_mk")
res_mk.with_angle(0 .. 45).output("res_mk_angle", "ACUTE : non 45 degree angle res_mk")

logger.info("Executing rule opc_drc_OFFGRID")
opc_drc.ongrid(0.005).output("opc_drc_OFFGRID", "OFFGRID : OFFGRID vertex on opc_drc")
opc_drc.with_angle(0 .. 45).output("opc_drc_angle", "ACUTE : non 45 degree angle opc_drc")

logger.info("Executing rule ndmy_OFFGRID")
ndmy.ongrid(0.005).output("ndmy_OFFGRID", "OFFGRID : OFFGRID vertex on ndmy")
ndmy.with_angle(0 .. 45).output("ndmy_angle", "ACUTE : non 45 degree angle ndmy")

logger.info("Executing rule pmndmy_OFFGRID")
pmndmy.ongrid(0.005).output("pmndmy_OFFGRID", "OFFGRID : OFFGRID vertex on pmndmy")
pmndmy.with_angle(0 .. 45).output("pmndmy_angle", "ACUTE : non 45 degree angle pmndmy")

logger.info("Executing rule v5_xtor_OFFGRID")
v5_xtor.ongrid(0.005).output("v5_xtor_OFFGRID", "OFFGRID : OFFGRID vertex on v5_xtor")
v5_xtor.with_angle(0 .. 45).output("v5_xtor_angle", "ACUTE : non 45 degree angle v5_xtor")

logger.info("Executing rule cap_mk_OFFGRID")
cap_mk.ongrid(0.005).output("cap_mk_OFFGRID", "OFFGRID : OFFGRID vertex on cap_mk")
cap_mk.with_angle(0 .. 45).output("cap_mk_angle", "ACUTE : non 45 degree angle cap_mk")

logger.info("Executing rule mos_cap_mk_OFFGRID")
mos_cap_mk.ongrid(0.005).output("mos_cap_mk_OFFGRID", "OFFGRID : OFFGRID vertex on mos_cap_mk")
mos_cap_mk.with_angle(0 .. 45).output("mos_cap_mk_angle", "ACUTE : non 45 degree angle mos_cap_mk")

logger.info("Executing rule ind_mk_OFFGRID")
ind_mk.ongrid(0.005).output("ind_mk_OFFGRID", "OFFGRID : OFFGRID vertex on ind_mk")
ind_mk.with_angle(0 .. 45).output("ind_mk_angle", "ACUTE : non 45 degree angle ind_mk")

logger.info("Executing rule diode_mk_OFFGRID")
diode_mk.ongrid(0.005).output("diode_mk_OFFGRID", "OFFGRID : OFFGRID vertex on diode_mk")
diode_mk.with_angle(0 .. 45).output("diode_mk_angle", "ACUTE : non 45 degree angle diode_mk")

logger.info("Executing rule drc_bjt_OFFGRID")
drc_bjt.ongrid(0.005).output("drc_bjt_OFFGRID", "OFFGRID : OFFGRID vertex on drc_bjt")
drc_bjt.with_angle(0 .. 45).output("drc_bjt_angle", "ACUTE : non 45 degree angle drc_bjt")

logger.info("Executing rule lvs_bjt_OFFGRID")
lvs_bjt.ongrid(0.005).output("lvs_bjt_OFFGRID", "OFFGRID : OFFGRID vertex on lvs_bjt")
lvs_bjt.with_angle(0 .. 45).output("lvs_bjt_angle", "ACUTE : non 45 degree angle lvs_bjt")

logger.info("Executing rule mim_l_mk_OFFGRID")
mim_l_mk.ongrid(0.005).output("mim_l_mk_OFFGRID", "OFFGRID : OFFGRID vertex on mim_l_mk")
mim_l_mk.with_angle(0 .. 45).output("mim_l_mk_angle", "ACUTE : non 45 degree angle mim_l_mk")

logger.info("Executing rule latchup_mk_OFFGRID")
latchup_mk.ongrid(0.005).output("latchup_mk_OFFGRID", "OFFGRID : OFFGRID vertex on latchup_mk")
latchup_mk.with_angle(0 .. 45).output("latchup_mk_angle", "ACUTE : non 45 degree angle latchup_mk")

logger.info("Executing rule guard_ring_mk_OFFGRID")
guard_ring_mk.ongrid(0.005).output("guard_ring_mk_OFFGRID", "OFFGRID : OFFGRID vertex on guard_ring_mk")
guard_ring_mk.with_angle(0 .. 45).output("guard_ring_mk_angle", "ACUTE : non 45 degree angle guard_ring_mk")

logger.info("Executing rule otp_mk_OFFGRID")
otp_mk.ongrid(0.005).output("otp_mk_OFFGRID", "OFFGRID : OFFGRID vertex on otp_mk")
otp_mk.with_angle(0 .. 45).output("otp_mk_angle", "ACUTE : non 45 degree angle otp_mk")

logger.info("Executing rule mtpmark_OFFGRID")
mtpmark.ongrid(0.005).output("mtpmark_OFFGRID", "OFFGRID : OFFGRID vertex on mtpmark")
mtpmark.with_angle(0 .. 45).output("mtpmark_angle", "ACUTE : non 45 degree angle mtpmark")

logger.info("Executing rule neo_ee_mk_OFFGRID")
neo_ee_mk.ongrid(0.005).output("neo_ee_mk_OFFGRID", "OFFGRID : OFFGRID vertex on neo_ee_mk")
neo_ee_mk.with_angle(0 .. 45).output("neo_ee_mk_angle", "ACUTE : non 45 degree angle neo_ee_mk")

logger.info("Executing rule sramcore_OFFGRID")
sramcore.ongrid(0.005).output("sramcore_OFFGRID", "OFFGRID : OFFGRID vertex on sramcore")
sramcore.with_angle(0 .. 45).output("sramcore_angle", "ACUTE : non 45 degree angle sramcore")

logger.info("Executing rule lvs_rf_OFFGRID")
lvs_rf.ongrid(0.005).output("lvs_rf_OFFGRID", "OFFGRID : OFFGRID vertex on lvs_rf")
lvs_rf.with_angle(0 .. 45).output("lvs_rf_angle", "ACUTE : non 45 degree angle lvs_rf")

logger.info("Executing rule lvs_drain_OFFGRID")
lvs_drain.ongrid(0.005).output("lvs_drain_OFFGRID", "OFFGRID : OFFGRID vertex on lvs_drain")
lvs_drain.with_angle(0 .. 45).output("lvs_drain_angle", "ACUTE : non 45 degree angle lvs_drain")

logger.info("Executing rule ind_mk_OFFGRID")
ind_mk.ongrid(0.005).output("ind_mk_OFFGRID", "OFFGRID : OFFGRID vertex on ind_mk")
ind_mk.with_angle(0 .. 45).output("ind_mk_angle", "ACUTE : non 45 degree angle ind_mk")

logger.info("Executing rule hvpolyrs_OFFGRID")
hvpolyrs.ongrid(0.005).output("hvpolyrs_OFFGRID", "OFFGRID : OFFGRID vertex on hvpolyrs")
hvpolyrs.with_angle(0 .. 45).output("hvpolyrs_angle", "ACUTE : non 45 degree angle hvpolyrs")

logger.info("Executing rule lvs_io_OFFGRID")
lvs_io.ongrid(0.005).output("lvs_io_OFFGRID", "OFFGRID : OFFGRID vertex on lvs_io")
lvs_io.with_angle(0 .. 45).output("lvs_io_angle", "ACUTE : non 45 degree angle lvs_io")

logger.info("Executing rule probe_mk_OFFGRID")
probe_mk.ongrid(0.005).output("probe_mk_OFFGRID", "OFFGRID : OFFGRID vertex on probe_mk")
probe_mk.with_angle(0 .. 45).output("probe_mk_angle", "ACUTE : non 45 degree angle probe_mk")

logger.info("Executing rule esd_mk_OFFGRID")
esd_mk.ongrid(0.005).output("esd_mk_OFFGRID", "OFFGRID : OFFGRID vertex on esd_mk")
esd_mk.with_angle(0 .. 45).output("esd_mk_angle", "ACUTE : non 45 degree angle esd_mk")

logger.info("Executing rule lvs_source_OFFGRID")
lvs_source.ongrid(0.005).output("lvs_source_OFFGRID", "OFFGRID : OFFGRID vertex on lvs_source")
lvs_source.with_angle(0 .. 45).output("lvs_source_angle", "ACUTE : non 45 degree angle lvs_source")

logger.info("Executing rule well_diode_mk_OFFGRID")
well_diode_mk.ongrid(0.005).output("well_diode_mk_OFFGRID", "OFFGRID : OFFGRID vertex on well_diode_mk")
well_diode_mk.with_angle(0 .. 45).output("well_diode_mk_angle", "ACUTE : non 45 degree angle well_diode_mk")

logger.info("Executing rule ldmos_xtor_OFFGRID")
ldmos_xtor.ongrid(0.005).output("ldmos_xtor_OFFGRID", "OFFGRID : OFFGRID vertex on ldmos_xtor")
ldmos_xtor.with_angle(0 .. 45).output("ldmos_xtor_angle", "ACUTE : non 45 degree angle ldmos_xtor")

logger.info("Executing rule plfuse_OFFGRID")
plfuse.ongrid(0.005).output("plfuse_OFFGRID", "OFFGRID : OFFGRID vertex on plfuse")
plfuse.with_angle(0 .. 45).output("plfuse_angle", "ACUTE : non 45 degree angle plfuse")

logger.info("Executing rule efuse_mk_OFFGRID")
efuse_mk.ongrid(0.005).output("efuse_mk_OFFGRID", "OFFGRID : OFFGRID vertex on efuse_mk")
efuse_mk.with_angle(0 .. 45).output("efuse_mk_angle", "ACUTE : non 45 degree angle efuse_mk")

logger.info("Executing rule mcell_feol_mk_OFFGRID")
mcell_feol_mk.ongrid(0.005).output("mcell_feol_mk_OFFGRID", "OFFGRID : OFFGRID vertex on mcell_feol_mk")
mcell_feol_mk.with_angle(0 .. 45).output("mcell_feol_mk_angle", "ACUTE : non 45 degree angle mcell_feol_mk")

logger.info("Executing rule ymtp_mk_OFFGRID")
ymtp_mk.ongrid(0.005).output("ymtp_mk_OFFGRID", "OFFGRID : OFFGRID vertex on ymtp_mk")
ymtp_mk.with_angle(0 .. 45).output("ymtp_mk_angle", "ACUTE : non 45 degree angle ymtp_mk")

logger.info("Executing rule dev_wf_mk_OFFGRID")
dev_wf_mk.ongrid(0.005).output("dev_wf_mk_OFFGRID", "OFFGRID : OFFGRID vertex on dev_wf_mk")
dev_wf_mk.with_angle(0 .. 45).output("dev_wf_mk_angle", "ACUTE : non 45 degree angle dev_wf_mk")

logger.info("Executing rule metal1_blk_OFFGRID")
metal1_blk.ongrid(0.005).output("metal1_blk_OFFGRID", "OFFGRID : OFFGRID vertex on metal1_blk")
metal1_blk.with_angle(0 .. 45).output("metal1_blk_angle", "ACUTE : non 45 degree angle metal1_blk")

logger.info("Executing rule metal2_blk_OFFGRID")
metal2_blk.ongrid(0.005).output("metal2_blk_OFFGRID", "OFFGRID : OFFGRID vertex on metal2_blk")
metal2_blk.with_angle(0 .. 45).output("metal2_blk_angle", "ACUTE : non 45 degree angle metal2_blk")

logger.info("Executing rule metal3_blk_OFFGRID")
metal3_blk.ongrid(0.005).output("metal3_blk_OFFGRID", "OFFGRID : OFFGRID vertex on metal3_blk")
metal3_blk.with_angle(0 .. 45).output("metal3_blk_angle", "ACUTE : non 45 degree angle metal3_blk")

logger.info("Executing rule metal4_blk_OFFGRID")
metal4_blk.ongrid(0.005).output("metal4_blk_OFFGRID", "OFFGRID : OFFGRID vertex on metal4_blk")
metal4_blk.with_angle(0 .. 45).output("metal4_blk_angle", "ACUTE : non 45 degree angle metal4_blk")

logger.info("Executing rule metal5_blk_OFFGRID")
metal5_blk.ongrid(0.005).output("metal5_blk_OFFGRID", "OFFGRID : OFFGRID vertex on metal5_blk")
metal5_blk.with_angle(0 .. 45).output("metal5_blk_angle", "ACUTE : non 45 degree angle metal5_blk")

logger.info("Executing rule metalt_blk_OFFGRID")
metalt_blk.ongrid(0.005).output("metalt_blk_OFFGRID", "OFFGRID : OFFGRID vertex on metalt_blk")
metalt_blk.with_angle(0 .. 45).output("metalt_blk_angle", "ACUTE : non 45 degree angle metalt_blk")

logger.info("Executing rule pr_bndry_OFFGRID")
pr_bndry.ongrid(0.005).output("pr_bndry_OFFGRID", "OFFGRID : OFFGRID vertex on pr_bndry")
pr_bndry.with_angle(0 .. 45).output("pr_bndry_angle", "ACUTE : non 45 degree angle pr_bndry")

logger.info("Executing rule mdiode_OFFGRID")
mdiode.ongrid(0.005).output("mdiode_OFFGRID", "OFFGRID : OFFGRID vertex on mdiode")
mdiode.with_angle(0 .. 45).output("mdiode_angle", "ACUTE : non 45 degree angle mdiode")

logger.info("Executing rule metal1_res_OFFGRID")
metal1_res.ongrid(0.005).output("metal1_res_OFFGRID", "OFFGRID : OFFGRID vertex on metal1_res")
metal1_res.with_angle(0 .. 45).output("metal1_res_angle", "ACUTE : non 45 degree angle metal1_res")

logger.info("Executing rule metal2_res_OFFGRID")
metal2_res.ongrid(0.005).output("metal2_res_OFFGRID", "OFFGRID : OFFGRID vertex on metal2_res")
metal2_res.with_angle(0 .. 45).output("metal2_res_angle", "ACUTE : non 45 degree angle metal2_res")

logger.info("Executing rule metal3_res_OFFGRID")
metal3_res.ongrid(0.005).output("metal3_res_OFFGRID", "OFFGRID : OFFGRID vertex on metal3_res")
metal3_res.with_angle(0 .. 45).output("metal3_res_angle", "ACUTE : non 45 degree angle metal3_res")

logger.info("Executing rule metal4_res_OFFGRID")
metal4_res.ongrid(0.005).output("metal4_res_OFFGRID", "OFFGRID : OFFGRID vertex on metal4_res")
metal4_res.with_angle(0 .. 45).output("metal4_res_angle", "ACUTE : non 45 degree angle metal4_res")

logger.info("Executing rule metal5_res_OFFGRID")
metal5_res.ongrid(0.005).output("metal5_res_OFFGRID", "OFFGRID : OFFGRID vertex on metal5_res")
metal5_res.with_angle(0 .. 45).output("metal5_res_angle", "ACUTE : non 45 degree angle metal5_res")

logger.info("Executing rule metal6_res_OFFGRID")
metal6_res.ongrid(0.005).output("metal6_res_OFFGRID", "OFFGRID : OFFGRID vertex on metal6_res")
metal6_res.with_angle(0 .. 45).output("metal6_res_angle", "ACUTE : non 45 degree angle metal6_res")

logger.info("Executing rule border_OFFGRID")
border.ongrid(0.005).output("border_OFFGRID", "OFFGRID : OFFGRID vertex on border")
border.with_angle(0 .. 45).output("border_angle", "ACUTE : non 45 degree angle border")

end #OFFGRID-ANGLES


exec_end_time = Time.now
run_time = exec_end_time - exec_start_time
logger.info("DRC Total Run time %f seconds" % [run_time])
<|MERGE_RESOLUTION|>--- conflicted
+++ resolved
@@ -56,7 +56,6 @@
 if $thr
     threads($thr)
     logger.info("Number of threads to use %s" % [$thr])
-<<<<<<< HEAD
 else
     threads(%x("nproc"))
     logger.info("Number of threads to use #{%x("nproc")}")
@@ -67,18 +66,6 @@
   logger.info("Verbose mode: #{$verbose}")
   verbose(true)
 else
-=======
-else
-    threads(%x("nproc"))
-    logger.info("Number of threads to use #{%x("nproc")}")
-end
-
-#=== PRINT DETAILS ===
-if $verbose == "true"
-  logger.info("Verbose mode: #{$verbose}")
-  verbose(true)
-else
->>>>>>> 9aa03a30
   verbose(false)
   logger.info("Verbose mode: false")
 end
