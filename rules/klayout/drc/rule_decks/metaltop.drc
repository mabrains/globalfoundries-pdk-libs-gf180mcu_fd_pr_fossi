--- conflicted
+++ resolved
@@ -109,11 +109,8 @@
         
         # Rule MT30.6: Thick MetalTop end-of-line (width <2.5um) enclose underlying via (for example: via5 for 6LM case) [Outside Not Allowed].
         logger.info("Executing rule MT30.6")
-<<<<<<< HEAD
+
         mt30p6_cond = top_metal.width(2.5.um)
-=======
-        mt30p6_cond = top_metal.drc( width < 2.5.um)
->>>>>>> 65666209
         mt30p6_eol = top_metal.edges.with_length(nil, 2.5.um).interacting(mt30p6_cond.first_edges).interacting(mt30p6_cond.second_edges).not(mt30p6_cond.first_edges).not(mt30p6_cond.second_edges)
         mt306_l1 = mt30p6_eol.enclosing(top_via.edges,0.25.um, projection)
         mt306_l1.output("MT30.6", "MT30.6 : Thick MetalTop end-of-line (width <2.5um) enclose underlying via (for example: via5 for 6LM case) [Outside Not Allowed].")
