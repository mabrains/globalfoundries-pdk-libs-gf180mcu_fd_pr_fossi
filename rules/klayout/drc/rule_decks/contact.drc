################################################################################################
# Copyright 2022 GlobalFoundries PDK Authors
#
# Licensed under the Apache License, Version 2.0 (the "License");
# you may not use this file except in compliance with the License.
# You may obtain a copy of the License at
#
#     https://www.apache.org/licenses/LICENSE-2.0
#
# Unless required by applicable law or agreed to in writing, software
# distributed under the License is distributed on an "AS IS" BASIS,
# WITHOUT WARRANTIES OR CONDITIONS OF ANY KIND, either express or implied.
# See the License for the specific language governing permissions and
# limitations under the License.
################################################################################################

if BEOL

    #================================================
    #--------------------CONTACT---------------------
    #================================================

    # Rule CO.1: Min/max contact size. is 0.22µm
    logger.info("Executing rule CO.1")
    co1_l1 = contact.edges.without_length(0.22.um).extended(0, 0, 0.001, 0.001)
    co1_l1.output("CO.1", "CO.1 : Min/max contact size. : 0.22µm")
    co1_l1.forget

    # Rule CO.2a: min. contact spacing is 0.25µm
    logger.info("Executing rule CO.2a")
    co2a_l1  = contact.space(0.25.um, euclidian).polygons(0.001)
    co2a_l1.output("CO.2a", "CO.2a : min. contact spacing : 0.25µm")
    co2a_l1.forget

    merged_co1 = contact.sized(0.18.um).sized(-0.18.um).with_bbox_min(1.63.um , nil).extents.inside(metal1)
    contact_mask = merged_co1.size(1).not(contact).with_holes(16, nil)
    selected_co1 = contact.interacting(contact_mask)
    # Rule CO.2b: Space in 4x4 or larger contact array. is 0.28µm
    logger.info("Executing rule CO.2b")
    co2b_l1  = selected_co1.space(0.28.um, euclidian).polygons(0.001)
    co2b_l1.output("CO.2b", "CO.2b : Space in 4x4 or larger contact array. : 0.28µm")
    co2b_l1.forget

    merged_co1.forget
<<<<<<< HEAD
    contact_mask.forget
    selected_co1.forget

    main_contact = contact.outside(sramcore)

    # Rule CO.3: Poly2 overlap of contact. is 0.07µm
    logger.info("Executing rule CO.3")
    co3_l1 = poly2.enclosing(main_contact, 0.07.um, euclidian).polygons(0.001)
    co3_l2 = cmain_contact.not_outside(poly2).not(poly2)
=======

    contact_mask.forget

    selected_co1.forget

    # Rule CO.3: Poly2 overlap of contact. is 0.07µm
    logger.info("Executing rule CO.3")
    co3_l1 = poly2.enclosing(contact.outside(sramcore), 0.07.um, euclidian).polygons(0.001)
    co3_l2 = contact.outside(sramcore).not_outside(poly2).not(poly2)
>>>>>>> 65666209
    co3_l  = co3_l1.or(co3_l2)
    co3_l.output("CO.3", "CO.3 : Poly2 overlap of contact. : 0.07µm")
    co3_l1.forget
    co3_l2.forget
    co3_l.forget

    # Rule CO.4: COMP overlap of contact. is 0.07µm
    logger.info("Executing rule CO.4")
<<<<<<< HEAD
    comp_not_mvsd = comp.not(mvsd).not(mvpsd)
    co4_l1 = comp_not_mvsd.enclosing(main_contact, 0.07.um, euclidian).polygons(0.001)
    co4_l2 = main_contact.not_outside(comp_not_mvsd).not(comp_not_mvsd)
=======
    co4_l1 = comp.not(mvsd).not(mvpsd).enclosing(contact.outside(sramcore), 0.07.um, euclidian).polygons(0.001)
    co4_l2 = contact.outside(sramcore).not_outside(comp.not(mvsd).not(mvpsd)).not(comp.not(mvsd).not(mvpsd))
>>>>>>> 65666209
    co4_l  = co4_l1.or(co4_l2)
    co4_l.output("CO.4", "CO.4 : COMP overlap of contact. : 0.07µm")
    co4_l1.forget
    co4_l2.forget
    co4_l.forget
<<<<<<< HEAD
    comp_not_mvsd.forget

    # Rule CO.5a: Nplus overlap of contact on COMP (Only for contacts to butted Nplus and Pplus COMP areas). is 0.1µm
    logger.info("Executing rule CO.5a")
    co_5a_ncomp_butted = ncomp.interacting(pcomp)
    co5a_l1 = co_5a_ncomp_butted.enclosing(contact, 0.1.um, euclidian)
    co5a_l1.output("CO.5a", "CO.5a : Nplus overlap of contact on COMP (Only for contacts to butted Nplus and Pplus COMP areas). : 0.1µm")
    co5a_l1.forget
    co_5a_ncomp_butted.forget

    # Rule CO.5b: Pplus overlap of contact on COMP (Only for contacts to butted Nplus and Pplus COMP areas). is 0.1µm
    logger.info("Executing rule CO.5b")
    co_5b_pcomp_butted = pcomp.interacting(ncomp)
    co5b_l1 = co_5b_pcomp_butted.enclosing(contact, 0.1.um, euclidian)
    co5b_l1.output("CO.5b", "CO.5b : Pplus overlap of contact on COMP (Only for contacts to butted Nplus and Pplus COMP areas). : 0.1µm")
    co5b_l1.forget
=======

    co_5a_ncomp_butted = ncomp.not(pplus).interacting(pcomp.not(nplus)).not_overlapping(pcomp.not(nplus))
    # Rule CO.5a: Nplus overlap of contact on COMP (Only for contacts to butted Nplus and Pplus COMP areas). is 0.1µm
    logger.info("Executing rule CO.5a")
    co5a_l1 = co_5a_ncomp_butted.enclosing(contact, 0.1.um, euclidian).polygons(0.001)
    co5a_l2 = contact.not_outside(co_5a_ncomp_butted).not(co_5a_ncomp_butted)
    co5a_l  = co5a_l1.or(co5a_l2)
    co5a_l.output("CO.5a", "CO.5a : Nplus overlap of contact on COMP (Only for contacts to butted Nplus and Pplus COMP areas). : 0.1µm")
    co5a_l1.forget
    co5a_l2.forget
    co5a_l.forget

    co_5a_ncomp_butted.forget

    co_5b_pcomp_butted = pcomp.not(nplus).interacting(ncomp.not(pplus)).not_overlapping(ncomp.not(pplus))
    # Rule CO.5b: Pplus overlap of contact on COMP (Only for contacts to butted Nplus and Pplus COMP areas). is 0.1µm
    logger.info("Executing rule CO.5b")
    co5b_l1 = co_5b_pcomp_butted.enclosing(contact, 0.1.um, euclidian).polygons(0.001)
    co5b_l2 = contact.not_outside(co_5b_pcomp_butted).not(co_5b_pcomp_butted)
    co5b_l  = co5b_l1.or(co5b_l2)
    co5b_l.output("CO.5b", "CO.5b : Pplus overlap of contact on COMP (Only for contacts to butted Nplus and Pplus COMP areas). : 0.1µm")
    co5b_l1.forget
    co5b_l2.forget
    co5b_l.forget

>>>>>>> 65666209
    co_5b_pcomp_butted.forget

    # Rule CO.6: Metal1 overlap of contact.
    logger.info("Executing rule CO.6")
<<<<<<< HEAD
    co6_l1 = contact.enclosed(metal1, 0.005.um, euclidian).polygons(0.001) + contact.not(metal1)
    co6_l1.output("CO.6", "CO.6 : Metal1 overlap of contact.")
    co6_l1.forget

    # Rule CO.6a: (i) Metal1 (< 0.34um) end-of-line overlap. is 0.06µm
    logger.info("Executing rule CO.6a")
    cop6a_cond = metal1.width(0.34.um + 1.dbu).with_length(0.24.um, nil, both)
    cop6a_eol = metal1.edges.with_length(nil, 0.34.um).interacting(cop6a_cond.first_edges).interacting(cop6a_cond.second_edges).not(cop6a_cond.first_edges).not(cop6a_cond.second_edges)
=======
    co6_l1 = metal1.enclosing(contact, 0.005.um, euclidian).polygons(0.001).or(contact.not_inside(metal1).not(metal1))
    co6_l1.output("CO.6", "CO.6 : Metal1 overlap of contact.")
    co6_l1.forget

    cop6a_cond = metal1.drc( width <= 0.34.um).with_length(0.24.um,nil,both)
    cop6a_eol = metal1.edges.with_length(nil, 0.34.um).interacting(cop6a_cond.first_edges).interacting(cop6a_cond.second_edges).not(cop6a_cond.first_edges).not(cop6a_cond.second_edges)
    # Rule CO.6a: (i) Metal1 (< 0.34um) end-of-line overlap. is 0.06µm
    logger.info("Executing rule CO.6a")
>>>>>>> 65666209
    co6a_l1 = cop6a_eol.enclosing(contact.edges,0.06.um, projection).polygons(0.001)
    co6a_l1.output("CO.6a", "CO.6a : (i) Metal1 (< 0.34um) end-of-line overlap. : 0.06µm")
    co6a_l1.forget

    cop6a_cond.forget

    cop6a_eol.forget

    co_6b_1 = contact.edges.interacting(contact.drc(enclosed(metal1, projection) < 0.04.um).edges.centers(0, 0.5))
    co_6b_2 = contact.edges.interacting(contact.drc(0.04.um <= enclosed(metal1, projection) < 0.06.um).centers(0, 0.5))
    co_6b_3 = co_6b_1.extended(0, 0, 0, 0.001, joined).corners(90)
    # Rule CO.6b: (ii) If Metal1 overlaps contact by < 0.04um on one side, adjacent metal1 edges overlap is 0.06µm
    logger.info("Executing rule CO.6b")
    co6b_l1 = co_6b_2.not_in(co_6b_1).interacting(co_6b_1).or(co_6b_1.interacting(co_6b_3)).not(sramcore).enclosed(metal1.outside(sramcore).edges, 0.06.um).polygons(0.001)
    co6b_l1.output("CO.6b", "CO.6b : (ii) If Metal1 overlaps contact by < 0.04um on one side, adjacent metal1 edges overlap : 0.06µm")
    co6b_l1.forget

    co_6b_1.forget

    co_6b_2.forget

    co_6b_3.forget

    # rule CO.6c is not a DRC check

    # Rule CO.7: Space from COMP contact to Poly2 on COMP. is 0.15µm
    logger.info("Executing rule CO.7")
    co7_l1  = contact.not_outside(comp).not(otp_mk).separation(tgate.not(otp_mk), 0.15.um, euclidian).polygons(0.001)
    co7_l1.output("CO.7", "CO.7 : Space from COMP contact to Poly2 on COMP. : 0.15µm")
    co7_l1.forget

    # Rule CO.8: Space from Poly2 contact to COMP. is 0.17µm
    logger.info("Executing rule CO.8")
    co8_l1  = contact.not_outside(poly2).separation(comp, 0.17.um, euclidian).polygons(0.001)
    co8_l1.output("CO.8", "CO.8 : Space from Poly2 contact to COMP. : 0.17µm")
    co8_l1.forget

    # Rule CO.9: Contact on NCOMP to PCOMP butting edge is forbidden (contact must not straddle butting edge).
    logger.info("Executing rule CO.9")
    co9_l1 = contact.interacting(ncomp.edges.and(pcomp.edges))
    co9_l1.output("CO.9", "CO.9 : Contact on NCOMP to PCOMP butting edge is forbidden (contact must not straddle butting edge).")
    co9_l1.forget

    # Rule CO.10: Contact on Poly2 gate over COMP is forbidden.
    logger.info("Executing rule CO.10")
    co10_l1 = contact.not_outside(tgate)
    co10_l1.output("CO.10", "CO.10 : Contact on Poly2 gate over COMP is forbidden.")
    co10_l1.forget

    # Rule CO.11: Contact on field oxide is forbidden.
    logger.info("Executing rule CO.11")
    co11_l1 = contact.not_inside(comp.or(poly2))
    co11_l1.output("CO.11", "CO.11 : Contact on field oxide is forbidden.")
    co11_l1.forget

end #BEOL
<|MERGE_RESOLUTION|>--- conflicted
+++ resolved
@@ -42,7 +42,6 @@
     co2b_l1.forget
 
     merged_co1.forget
-<<<<<<< HEAD
     contact_mask.forget
     selected_co1.forget
 
@@ -52,17 +51,7 @@
     logger.info("Executing rule CO.3")
     co3_l1 = poly2.enclosing(main_contact, 0.07.um, euclidian).polygons(0.001)
     co3_l2 = cmain_contact.not_outside(poly2).not(poly2)
-=======
 
-    contact_mask.forget
-
-    selected_co1.forget
-
-    # Rule CO.3: Poly2 overlap of contact. is 0.07µm
-    logger.info("Executing rule CO.3")
-    co3_l1 = poly2.enclosing(contact.outside(sramcore), 0.07.um, euclidian).polygons(0.001)
-    co3_l2 = contact.outside(sramcore).not_outside(poly2).not(poly2)
->>>>>>> 65666209
     co3_l  = co3_l1.or(co3_l2)
     co3_l.output("CO.3", "CO.3 : Poly2 overlap of contact. : 0.07µm")
     co3_l1.forget
@@ -71,20 +60,14 @@
 
     # Rule CO.4: COMP overlap of contact. is 0.07µm
     logger.info("Executing rule CO.4")
-<<<<<<< HEAD
     comp_not_mvsd = comp.not(mvsd).not(mvpsd)
     co4_l1 = comp_not_mvsd.enclosing(main_contact, 0.07.um, euclidian).polygons(0.001)
     co4_l2 = main_contact.not_outside(comp_not_mvsd).not(comp_not_mvsd)
-=======
-    co4_l1 = comp.not(mvsd).not(mvpsd).enclosing(contact.outside(sramcore), 0.07.um, euclidian).polygons(0.001)
-    co4_l2 = contact.outside(sramcore).not_outside(comp.not(mvsd).not(mvpsd)).not(comp.not(mvsd).not(mvpsd))
->>>>>>> 65666209
     co4_l  = co4_l1.or(co4_l2)
     co4_l.output("CO.4", "CO.4 : COMP overlap of contact. : 0.07µm")
     co4_l1.forget
     co4_l2.forget
     co4_l.forget
-<<<<<<< HEAD
     comp_not_mvsd.forget
 
     # Rule CO.5a: Nplus overlap of contact on COMP (Only for contacts to butted Nplus and Pplus COMP areas). is 0.1µm
@@ -101,38 +84,11 @@
     co5b_l1 = co_5b_pcomp_butted.enclosing(contact, 0.1.um, euclidian)
     co5b_l1.output("CO.5b", "CO.5b : Pplus overlap of contact on COMP (Only for contacts to butted Nplus and Pplus COMP areas). : 0.1µm")
     co5b_l1.forget
-=======
-
-    co_5a_ncomp_butted = ncomp.not(pplus).interacting(pcomp.not(nplus)).not_overlapping(pcomp.not(nplus))
-    # Rule CO.5a: Nplus overlap of contact on COMP (Only for contacts to butted Nplus and Pplus COMP areas). is 0.1µm
-    logger.info("Executing rule CO.5a")
-    co5a_l1 = co_5a_ncomp_butted.enclosing(contact, 0.1.um, euclidian).polygons(0.001)
-    co5a_l2 = contact.not_outside(co_5a_ncomp_butted).not(co_5a_ncomp_butted)
-    co5a_l  = co5a_l1.or(co5a_l2)
-    co5a_l.output("CO.5a", "CO.5a : Nplus overlap of contact on COMP (Only for contacts to butted Nplus and Pplus COMP areas). : 0.1µm")
-    co5a_l1.forget
-    co5a_l2.forget
-    co5a_l.forget
-
-    co_5a_ncomp_butted.forget
-
-    co_5b_pcomp_butted = pcomp.not(nplus).interacting(ncomp.not(pplus)).not_overlapping(ncomp.not(pplus))
-    # Rule CO.5b: Pplus overlap of contact on COMP (Only for contacts to butted Nplus and Pplus COMP areas). is 0.1µm
-    logger.info("Executing rule CO.5b")
-    co5b_l1 = co_5b_pcomp_butted.enclosing(contact, 0.1.um, euclidian).polygons(0.001)
-    co5b_l2 = contact.not_outside(co_5b_pcomp_butted).not(co_5b_pcomp_butted)
-    co5b_l  = co5b_l1.or(co5b_l2)
-    co5b_l.output("CO.5b", "CO.5b : Pplus overlap of contact on COMP (Only for contacts to butted Nplus and Pplus COMP areas). : 0.1µm")
-    co5b_l1.forget
-    co5b_l2.forget
-    co5b_l.forget
-
->>>>>>> 65666209
     co_5b_pcomp_butted.forget
 
     # Rule CO.6: Metal1 overlap of contact.
     logger.info("Executing rule CO.6")
-<<<<<<< HEAD
+
     co6_l1 = contact.enclosed(metal1, 0.005.um, euclidian).polygons(0.001) + contact.not(metal1)
     co6_l1.output("CO.6", "CO.6 : Metal1 overlap of contact.")
     co6_l1.forget
@@ -141,16 +97,7 @@
     logger.info("Executing rule CO.6a")
     cop6a_cond = metal1.width(0.34.um + 1.dbu).with_length(0.24.um, nil, both)
     cop6a_eol = metal1.edges.with_length(nil, 0.34.um).interacting(cop6a_cond.first_edges).interacting(cop6a_cond.second_edges).not(cop6a_cond.first_edges).not(cop6a_cond.second_edges)
-=======
-    co6_l1 = metal1.enclosing(contact, 0.005.um, euclidian).polygons(0.001).or(contact.not_inside(metal1).not(metal1))
-    co6_l1.output("CO.6", "CO.6 : Metal1 overlap of contact.")
-    co6_l1.forget
 
-    cop6a_cond = metal1.drc( width <= 0.34.um).with_length(0.24.um,nil,both)
-    cop6a_eol = metal1.edges.with_length(nil, 0.34.um).interacting(cop6a_cond.first_edges).interacting(cop6a_cond.second_edges).not(cop6a_cond.first_edges).not(cop6a_cond.second_edges)
-    # Rule CO.6a: (i) Metal1 (< 0.34um) end-of-line overlap. is 0.06µm
-    logger.info("Executing rule CO.6a")
->>>>>>> 65666209
     co6a_l1 = cop6a_eol.enclosing(contact.edges,0.06.um, projection).polygons(0.001)
     co6a_l1.output("CO.6a", "CO.6a : (i) Metal1 (< 0.34um) end-of-line overlap. : 0.06µm")
     co6a_l1.forget
