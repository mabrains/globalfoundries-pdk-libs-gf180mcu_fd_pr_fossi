--- conflicted
+++ resolved
@@ -55,12 +55,9 @@
         v23b_l1 = metal2.enclosing(via2, 0.01.um, euclidian).polygons(0.001).or(via2.not_inside(metal2).not(metal2))
         v23b_l1.output("V2.3b", "V2.3b : metal2  overlap of via2.")
         v23b_l1.forget
+        
+        v2p3c_cond = metal2.width(0.34.um + 1.dbu).with_length(0.28.um,nil,both)
 
-<<<<<<< HEAD
-        v2p3c_cond = metal2.width(0.34.um + 1.dbu).with_length(0.28.um,nil,both)
-=======
-        v2p3c_cond = metal2.drc( width <= 0.34.um).with_length(0.28.um,nil,both)
->>>>>>> 65666209
         v2p3c_eol = metal2.edges.with_length(nil, 0.34.um).interacting(v2p3c_cond.first_edges).interacting(v2p3c_cond.second_edges).not(v2p3c_cond.first_edges).not(v2p3c_cond.second_edges)
         # Rule V2.3c: metal2 (< 0.34um) end-of-line overlap. is 0.06µm
         logger.info("Executing rule V2.3c")
@@ -95,11 +92,8 @@
         v24a_l1.output("V2.4a", "V2.4a : metal3 overlap of via2.")
         v24a_l1.forget
 
-<<<<<<< HEAD
         v2p4b_cond = metal3.width(0.34.um + 1.dbu).with_length(0.28.um,nil,both)
-=======
-        v2p4b_cond = metal3.drc( width <= 0.34.um).with_length(0.28.um,nil,both)
->>>>>>> 65666209
+
         v2p4b_eol = metal3.edges.with_length(nil, 0.34.um).interacting(v2p4b_cond.first_edges).interacting(v2p4b_cond.second_edges).not(v2p4b_cond.first_edges).not(v2p4b_cond.second_edges)
         # Rule V2.4b: metal3 (< 0.34um) end-of-line overlap. is 0.06µm
         logger.info("Executing rule V2.4b")
