################################################################################################
# Copyright 2022 GlobalFoundries PDK Authors
#
# Licensed under the Apache License, Version 2.0 (the "License");
# you may not use this file except in compliance with the License.
# You may obtain a copy of the License at
#
#     https://www.apache.org/licenses/LICENSE-2.0
#
# Unless required by applicable law or agreed to in writing, software
# distributed under the License is distributed on an "AS IS" BASIS,
# WITHOUT WARRANTIES OR CONDITIONS OF ANY KIND, either express or implied.
# See the License for the specific language governing permissions and
# limitations under the License.
################################################################################################

if BEOL
    if METAL_LEVEL == "4LM" || METAL_LEVEL == "5LM" || METAL_LEVEL == "6LM"
        #================================================
        #----------------------VIA3----------------------
        #================================================

        # Rule V3.1: Min/max Via3 size . is 0.26µm
        logger.info("Executing rule V3.1")
        v31_l1 = via3.edges.without_length(0.26.um).extended(0, 0, 0.001, 0.001)
        v31_l1.output("V3.1", "V3.1 : Min/max Via3 size . : 0.26µm")
        v31_l1.forget

        # Rule V3.2a: min. via3 spacing is 0.26µm
        logger.info("Executing rule V3.2a")
        v32a_l1  = via3.space(0.26.um, euclidian).polygons(0.001)
        v32a_l1.output("V3.2a", "V3.2a : min. via3 spacing : 0.26µm")
        v32a_l1.forget

        merged_via3   = via3.sized(0.18.um).sized(-0.18.um).with_bbox_min(1.82.um , nil).extents.inside(metal3)
        via3_mask     = merged_via3.size(1).not(via3).with_holes(16, nil)
        selected_via3 = via3.interacting(via3_mask)
        # Rule V3.2b: Via3 Space in 4x4 or larger via3 array is 0.36µm
        logger.info("Executing rule V3.2b")
        v32b_l1  = selected_via3.space(0.36.um, euclidian).polygons(0.001)
        v32b_l1.output("V3.2b", "V3.2b : Via3 Space in 4x4 or larger via3 array : 0.36µm")
        v32b_l1.forget

        merged_via3.forget

        via3_mask.forget

        selected_via3.forget

        # rule V3.3a is not a DRC check

        # Rule V3.3b: metal3  overlap of via3.
        logger.info("Executing rule V3.3b")
        v33b_l1 = metal3.enclosing(via3, 0.01.um, euclidian).polygons(0.001).or(via3.not_inside(metal3).not(metal3))
        v33b_l1.output("V3.3b", "V3.3b : metal3  overlap of via3.")
        v33b_l1.forget

<<<<<<< HEAD
        v3p3c_cond = metal3.width(0.34.um + 1.dbu).with_length(0.28.um,nil,both)
=======
        v3p3c_cond = metal3.drc( width <= 0.34.um).with_length(0.28.um,nil,both)
>>>>>>> 65666209
        v3p3c_eol = metal3.edges.with_length(nil, 0.34.um).interacting(v3p3c_cond.first_edges).interacting(v3p3c_cond.second_edges).not(v3p3c_cond.first_edges).not(v3p3c_cond.second_edges)
        # Rule V3.3c: metal3 (< 0.34um) end-of-line overlap. is 0.06µm
        logger.info("Executing rule V3.3c")
        v33c_l1 = v3p3c_eol.enclosing(via3.edges,0.06.um, projection).polygons(0.001)
        v33c_l1.output("V3.3c", "V3.3c : metal3 (< 0.34um) end-of-line overlap. : 0.06µm")
        v33c_l1.forget

        v3p3c_cond.forget

        v3p3c_eol.forget

        v3_3d_1 = via3.edges.interacting(via3.drc(enclosed(metal3, projection) < 0.04.um).edges.centers(0, 0.5))
        v3_3d_2 = via3.edges.interacting(via3.drc(0.04.um <= enclosed(metal3, projection) < 0.06.um).centers(0, 0.5))
        v3_3d_3 = v3_3d_1.extended(0, 0, 0, 0.001, joined).corners(90)
        # Rule V3.3d: If metal3 overlap via3 by < 0.04um on one side, adjacent metal3 edges overlap. is 0.06µm
        logger.info("Executing rule V3.3d")
        v33d_l1 = v3_3d_2.not(v3_3d_1).interacting(v3_3d_1).or(v3_3d_1.interacting(v3_3d_3)).enclosed(metal3.edges, 0.06.um).polygons(0.001)
        v33d_l1.output("V3.3d", "V3.3d : If metal3 overlap via3 by < 0.04um on one side, adjacent metal3 edges overlap. : 0.06µm")
        v33d_l1.forget

        v3_3d_1.forget

        v3_3d_2.forget

        v3_3d_3.forget

        # rule V3.3e is not a DRC check

        # Rule V3.4a: metal4 overlap of via3.
        logger.info("Executing rule V3.4a")
        v34a_l1 = metal4.enclosing(via3, 0.01.um, euclidian).polygons(0.001).or(via3.not_inside(metal4).not(metal4))
        v34a_l1.output("V3.4a", "V3.4a : metal4 overlap of via3.")
        v34a_l1.forget

<<<<<<< HEAD
        v3p4b_cond = metal4.width(0.34.um + 1.dbu).with_length(0.28.um,nil,both)
=======
        v3p4b_cond = metal4.drc( width <= 0.34.um).with_length(0.28.um,nil,both)
>>>>>>> 65666209
        v3p4b_eol = metal4.edges.with_length(nil, 0.34.um).interacting(v3p4b_cond.first_edges).interacting(v3p4b_cond.second_edges).not(v3p4b_cond.first_edges).not(v3p4b_cond.second_edges)
        # Rule V3.4b: metal4 (< 0.34um) end-of-line overlap. is 0.06µm
        logger.info("Executing rule V3.4b")
        v34b_l1 = v3p4b_eol.enclosing(via3.edges,0.06.um, projection).polygons(0.001)
        v34b_l1.output("V3.4b", "V3.4b : metal4 (< 0.34um) end-of-line overlap. : 0.06µm")
        v34b_l1.forget

        v3p4b_cond.forget

        v3p4b_eol.forget

        v3_4c_1 = via3.edges.interacting(via3.drc(enclosed(metal4, projection) < 0.04.um).edges.centers(0, 0.5))
        v3_4c_2 = via3.edges.interacting(via3.drc(0.04.um <= enclosed(metal4, projection) < 0.06.um).centers(0, 0.5))
        v3_4c_3 = v3_4c_1.extended(0, 0, 0, 0.001, joined).corners(90)
        # Rule V3.4c: If metal4 overlap via3 by < 0.04um on one side, adjacent metal4 edges overlap. is 0.06µm
        logger.info("Executing rule V3.4c")
        v34c_l1 = v3_4c_2.not_in(v3_4c_1).interacting(v3_4c_1).or(v3_4c_1.interacting(v3_4c_3)).enclosed(metal4.edges, 0.06.um).polygons(0.001)
        v34c_l1.output("V3.4c", "V3.4c : If metal4 overlap via3 by < 0.04um on one side, adjacent metal4 edges overlap. : 0.06µm")
        v34c_l1.forget

        v3_4c_1.forget

        v3_4c_2.forget

        v3_4c_3.forget

        # rule V3.4d is not a DRC check

        # rule V3.5 is not a DRC check
    end
end #VIA3<|MERGE_RESOLUTION|>--- conflicted
+++ resolved
@@ -55,11 +55,8 @@
         v33b_l1.output("V3.3b", "V3.3b : metal3  overlap of via3.")
         v33b_l1.forget
 
-<<<<<<< HEAD
         v3p3c_cond = metal3.width(0.34.um + 1.dbu).with_length(0.28.um,nil,both)
-=======
-        v3p3c_cond = metal3.drc( width <= 0.34.um).with_length(0.28.um,nil,both)
->>>>>>> 65666209
+
         v3p3c_eol = metal3.edges.with_length(nil, 0.34.um).interacting(v3p3c_cond.first_edges).interacting(v3p3c_cond.second_edges).not(v3p3c_cond.first_edges).not(v3p3c_cond.second_edges)
         # Rule V3.3c: metal3 (< 0.34um) end-of-line overlap. is 0.06µm
         logger.info("Executing rule V3.3c")
@@ -94,11 +91,8 @@
         v34a_l1.output("V3.4a", "V3.4a : metal4 overlap of via3.")
         v34a_l1.forget
 
-<<<<<<< HEAD
         v3p4b_cond = metal4.width(0.34.um + 1.dbu).with_length(0.28.um,nil,both)
-=======
-        v3p4b_cond = metal4.drc( width <= 0.34.um).with_length(0.28.um,nil,both)
->>>>>>> 65666209
+
         v3p4b_eol = metal4.edges.with_length(nil, 0.34.um).interacting(v3p4b_cond.first_edges).interacting(v3p4b_cond.second_edges).not(v3p4b_cond.first_edges).not(v3p4b_cond.second_edges)
         # Rule V3.4b: metal4 (< 0.34um) end-of-line overlap. is 0.06µm
         logger.info("Executing rule V3.4b")
